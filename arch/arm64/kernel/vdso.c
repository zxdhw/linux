--- conflicted
+++ resolved
@@ -191,24 +191,12 @@
 #ifdef CONFIG_COMPAT_VDSO
 	AA32_MAP_VVAR,
 	AA32_MAP_VDSO,
-<<<<<<< HEAD
-#else
-	AA32_MAP_SIGPAGE
-#endif
-};
-
-static struct page *aarch32_vectors_page __ro_after_init;
-#ifndef CONFIG_COMPAT_VDSO
-static struct page *aarch32_sig_page __ro_after_init;
-#endif
-=======
 #endif
 	AA32_MAP_SIGPAGE
 };
 
 static struct page *aarch32_vectors_page __ro_after_init;
 static struct page *aarch32_sig_page __ro_after_init;
->>>>>>> 84569f32
 
 static struct vm_special_mapping aarch32_vdso_maps[] = {
 	[AA32_MAP_VECTORS] = {
@@ -223,11 +211,7 @@
 		.name = "[vdso]",
 		.mremap = aarch32_vdso_mremap,
 	},
-<<<<<<< HEAD
-#else
-=======
-#endif /* CONFIG_COMPAT_VDSO */
->>>>>>> 84569f32
+#endif /* CONFIG_COMPAT_VDSO */
 	[AA32_MAP_SIGPAGE] = {
 		.name	= "[sigpage]", /* ABI */
 		.pages	= &aarch32_sig_page,
@@ -254,26 +238,7 @@
 	return 0;
 }
 
-<<<<<<< HEAD
-#ifdef CONFIG_COMPAT_VDSO
-static int __aarch32_alloc_vdso_pages(void)
-{
-	int ret;
-
-	vdso_info[VDSO_ABI_AA32].dm = &aarch32_vdso_maps[AA32_MAP_VVAR];
-	vdso_info[VDSO_ABI_AA32].cm = &aarch32_vdso_maps[AA32_MAP_VDSO];
-
-	ret = __vdso_init(VDSO_ABI_AA32);
-	if (ret)
-		return ret;
-
-	return aarch32_alloc_kuser_vdso_page();
-}
-#else
-static int __aarch32_alloc_vdso_pages(void)
-=======
 static int aarch32_alloc_sigpage(void)
->>>>>>> 84569f32
 {
 	extern char __aarch32_sigret_code_start[], __aarch32_sigret_code_end[];
 	int sigret_sz = __aarch32_sigret_code_end - __aarch32_sigret_code_start;
@@ -286,11 +251,8 @@
 	memcpy((void *)sigpage, __aarch32_sigret_code_start, sigret_sz);
 	aarch32_sig_page = virt_to_page(sigpage);
 	flush_dcache_page(aarch32_sig_page);
-<<<<<<< HEAD
-=======
 	return 0;
 }
->>>>>>> 84569f32
 
 #ifdef CONFIG_COMPAT_VDSO
 static int __aarch32_alloc_vdso_pages(void)
