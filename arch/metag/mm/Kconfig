--- conflicted
+++ resolved
@@ -93,16 +93,6 @@
 config ARCH_SPARSEMEM_DEFAULT
 	def_bool y
 
-<<<<<<< HEAD
-config MAX_ACTIVE_REGIONS
-	int
-	default "2" if SPARSEMEM
-	default "1"
-=======
-config ARCH_POPULATES_NODE_MAP
-	def_bool y
->>>>>>> 54d5999d
-
 config ARCH_SELECT_MEMORY_MODEL
 	def_bool y
 
