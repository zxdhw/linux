/* SPDX-License-Identifier: GPL-2.0 */
#ifndef _ASM_POWERPC_SLICE_H
#define _ASM_POWERPC_SLICE_H

#ifdef CONFIG_PPC_BOOK3S_64
#include <asm/book3s/64/slice.h>
#elif defined(CONFIG_PPC_MMU_NOHASH_32)
#include <asm/nohash/32/slice.h>
#endif

#ifndef __ASSEMBLY__

struct mm_struct;

#ifdef CONFIG_PPC_MM_SLICES

#ifdef CONFIG_HUGETLB_PAGE
#define HAVE_ARCH_HUGETLB_UNMAPPED_AREA
#endif
#define HAVE_ARCH_UNMAPPED_AREA
#define HAVE_ARCH_UNMAPPED_AREA_TOPDOWN

unsigned long slice_get_unmapped_area(unsigned long addr, unsigned long len,
				      unsigned long flags, unsigned int psize,
				      int topdown);

unsigned int get_slice_psize(struct mm_struct *mm, unsigned long addr);

void slice_set_range_psize(struct mm_struct *mm, unsigned long start,
			   unsigned long len, unsigned int psize);

void slice_init_new_context_exec(struct mm_struct *mm);
void slice_setup_new_exec(void);

#else /* CONFIG_PPC_MM_SLICES */

static inline void slice_init_new_context_exec(struct mm_struct *mm) {}
<<<<<<< HEAD
=======

static inline unsigned int get_slice_psize(struct mm_struct *mm, unsigned long addr)
{
	return 0;
}
>>>>>>> 0ecfebd2

#endif /* CONFIG_PPC_MM_SLICES */

#endif /* __ASSEMBLY__ */

#endif /* _ASM_POWERPC_SLICE_H */<|MERGE_RESOLUTION|>--- conflicted
+++ resolved
@@ -35,14 +35,11 @@
 #else /* CONFIG_PPC_MM_SLICES */
 
 static inline void slice_init_new_context_exec(struct mm_struct *mm) {}
-<<<<<<< HEAD
-=======
 
 static inline unsigned int get_slice_psize(struct mm_struct *mm, unsigned long addr)
 {
 	return 0;
 }
->>>>>>> 0ecfebd2
 
 #endif /* CONFIG_PPC_MM_SLICES */
 
