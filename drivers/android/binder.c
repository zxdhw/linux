--- conflicted
+++ resolved
@@ -3102,18 +3102,6 @@
 		if (!binder_proc_transaction(t, target_proc, NULL))
 			goto err_dead_proc_or_thread;
 	}
-<<<<<<< HEAD
-	t->work.type = BINDER_WORK_TRANSACTION;
-	list_add_tail(&t->work.entry, target_list);
-	tcomplete->type = BINDER_WORK_TRANSACTION_COMPLETE;
-	list_add_tail(&tcomplete->entry, &thread->todo);
-	if (target_wait) {
-		if (reply || !(t->flags & TF_ONE_WAY))
-			wake_up_interruptible_sync(target_wait);
-		else
-			wake_up_interruptible(target_wait);
-	}
-=======
 	if (target_thread)
 		binder_thread_dec_tmpref(target_thread);
 	binder_proc_dec_tmpref(target_proc);
@@ -3125,7 +3113,6 @@
 	 */
 	smp_wmb();
 	WRITE_ONCE(e->debug_id_done, t_debug_id);
->>>>>>> bb176f67
 	return;
 
 err_dead_proc_or_thread:
@@ -4461,11 +4448,8 @@
 	/*pr_info("binder_ioctl: %d:%d %x %lx\n",
 			proc->pid, current->pid, cmd, arg);*/
 
-<<<<<<< HEAD
-=======
 	binder_selftest_alloc(&proc->alloc);
 
->>>>>>> bb176f67
 	trace_binder_ioctl(cmd, arg);
 
 	ret = wait_event_interruptible(binder_user_error_wait, binder_stop_on_user_error < 2);
@@ -4641,11 +4625,8 @@
 	proc = kzalloc(sizeof(*proc), GFP_KERNEL);
 	if (proc == NULL)
 		return -ENOMEM;
-<<<<<<< HEAD
-=======
 	spin_lock_init(&proc->inner_lock);
 	spin_lock_init(&proc->outer_lock);
->>>>>>> bb176f67
 	get_task_struct(current->group_leader);
 	proc->tsk = current->group_leader;
 	INIT_LIST_HEAD(&proc->todo);
