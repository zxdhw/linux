--- conflicted
+++ resolved
@@ -16,11 +16,10 @@
 config DW_APB_TIMER
 	bool
 
-<<<<<<< HEAD
 config DW_APB_TIMER_OF
-=======
+	bool
+
 config ARMADA_370_XP_TIMER
->>>>>>> 66314223
 	bool
 
 config CLKSRC_DBX500_PRCMU
