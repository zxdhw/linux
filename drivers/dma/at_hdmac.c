--- conflicted
+++ resolved
@@ -1044,7 +1044,6 @@
 	struct at_dma		*atdma = to_at_dma(chan->device);
 	int			chan_id = atchan->chan_common.chan_id;
 	unsigned long		flags;
-<<<<<<< HEAD
 
 	LIST_HEAD(list);
 
@@ -1060,23 +1059,6 @@
 	return 0;
 }
 
-=======
-
-	LIST_HEAD(list);
-
-	dev_vdbg(chan2dev(chan), "%s\n", __func__);
-
-	spin_lock_irqsave(&atchan->lock, flags);
-
-	dma_writel(atdma, CHER, AT_DMA_SUSP(chan_id));
-	set_bit(ATC_IS_PAUSED, &atchan->status);
-
-	spin_unlock_irqrestore(&atchan->lock, flags);
-
-	return 0;
-}
-
->>>>>>> d525211f
 static int atc_resume(struct dma_chan *chan)
 {
 	struct at_dma_chan	*atchan = to_at_dma_chan(chan);
@@ -1108,7 +1090,6 @@
 	int			chan_id = atchan->chan_common.chan_id;
 	struct at_desc		*desc, *_desc;
 	unsigned long		flags;
-<<<<<<< HEAD
 
 	LIST_HEAD(list);
 
@@ -1141,40 +1122,6 @@
 	/* if channel dedicated to cyclic operations, free it */
 	clear_bit(ATC_IS_CYCLIC, &atchan->status);
 
-=======
-
-	LIST_HEAD(list);
-
-	dev_vdbg(chan2dev(chan), "%s\n", __func__);
-
-	/*
-	 * This is only called when something went wrong elsewhere, so
-	 * we don't really care about the data. Just disable the
-	 * channel. We still have to poll the channel enable bit due
-	 * to AHB/HSB limitations.
-	 */
-	spin_lock_irqsave(&atchan->lock, flags);
-
-	/* disabling channel: must also remove suspend state */
-	dma_writel(atdma, CHDR, AT_DMA_RES(chan_id) | atchan->mask);
-
-	/* confirm that this channel is disabled */
-	while (dma_readl(atdma, CHSR) & atchan->mask)
-		cpu_relax();
-
-	/* active_list entries will end up before queued entries */
-	list_splice_init(&atchan->queue, &list);
-	list_splice_init(&atchan->active_list, &list);
-
-	/* Flush all pending and queued descriptors */
-	list_for_each_entry_safe(desc, _desc, &list, desc_node)
-		atc_chain_complete(atchan, desc);
-
-	clear_bit(ATC_IS_PAUSED, &atchan->status);
-	/* if channel dedicated to cyclic operations, free it */
-	clear_bit(ATC_IS_CYCLIC, &atchan->status);
-
->>>>>>> d525211f
 	spin_unlock_irqrestore(&atchan->lock, flags);
 
 	return 0;
