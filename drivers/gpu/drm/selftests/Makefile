<<<<<<< HEAD
=======
# SPDX-License-Identifier: GPL-2.0-only
>>>>>>> 0ecfebd2
test-drm_modeset-y := test-drm_modeset_common.o test-drm_plane_helper.o \
                      test-drm_format.o test-drm_framebuffer.o \
		      test-drm_damage_helper.o

obj-$(CONFIG_DRM_DEBUG_SELFTEST) += test-drm_mm.o test-drm_modeset.o<|MERGE_RESOLUTION|>--- conflicted
+++ resolved
@@ -1,7 +1,4 @@
-<<<<<<< HEAD
-=======
 # SPDX-License-Identifier: GPL-2.0-only
->>>>>>> 0ecfebd2
 test-drm_modeset-y := test-drm_modeset_common.o test-drm_plane_helper.o \
                       test-drm_format.o test-drm_framebuffer.o \
 		      test-drm_damage_helper.o
