/*
 * QLogic qlcnic NIC Driver
 * Copyright (c) 2009-2013 QLogic Corporation
 *
 * See LICENSE.qlcnic for copyright and licensing details.
 */

#include <linux/netdevice.h>
#include <linux/if_vlan.h>
#include <net/ip.h>
#include <linux/ipv6.h>
#include <net/checksum.h>

#include "qlcnic.h"

#define TX_ETHER_PKT	0x01
#define TX_TCP_PKT	0x02
#define TX_UDP_PKT	0x03
#define TX_IP_PKT	0x04
#define TX_TCP_LSO	0x05
#define TX_TCP_LSO6	0x06
#define TX_TCPV6_PKT	0x0b
#define TX_UDPV6_PKT	0x0c
#define FLAGS_VLAN_TAGGED	0x10
#define FLAGS_VLAN_OOB		0x40

#define qlcnic_set_tx_vlan_tci(cmd_desc, v)	\
	(cmd_desc)->vlan_TCI = cpu_to_le16(v);
#define qlcnic_set_cmd_desc_port(cmd_desc, var)	\
	((cmd_desc)->port_ctxid |= ((var) & 0x0F))
#define qlcnic_set_cmd_desc_ctxid(cmd_desc, var)	\
	((cmd_desc)->port_ctxid |= ((var) << 4 & 0xF0))

#define qlcnic_set_tx_port(_desc, _port) \
	((_desc)->port_ctxid = ((_port) & 0xf) | (((_port) << 4) & 0xf0))

#define qlcnic_set_tx_flags_opcode(_desc, _flags, _opcode) \
	((_desc)->flags_opcode |= \
	cpu_to_le16(((_flags) & 0x7f) | (((_opcode) & 0x3f) << 7)))

#define qlcnic_set_tx_frags_len(_desc, _frags, _len) \
	((_desc)->nfrags__length = \
	cpu_to_le32(((_frags) & 0xff) | (((_len) & 0xffffff) << 8)))

/* owner bits of status_desc */
#define STATUS_OWNER_HOST	(0x1ULL << 56)
#define STATUS_OWNER_PHANTOM	(0x2ULL << 56)

/* Status descriptor:
   0-3 port, 4-7 status, 8-11 type, 12-27 total_length
   28-43 reference_handle, 44-47 protocol, 48-52 pkt_offset
   53-55 desc_cnt, 56-57 owner, 58-63 opcode
 */
#define qlcnic_get_sts_port(sts_data)	\
	((sts_data) & 0x0F)
#define qlcnic_get_sts_status(sts_data)	\
	(((sts_data) >> 4) & 0x0F)
#define qlcnic_get_sts_type(sts_data)	\
	(((sts_data) >> 8) & 0x0F)
#define qlcnic_get_sts_totallength(sts_data)	\
	(((sts_data) >> 12) & 0xFFFF)
#define qlcnic_get_sts_refhandle(sts_data)	\
	(((sts_data) >> 28) & 0xFFFF)
#define qlcnic_get_sts_prot(sts_data)	\
	(((sts_data) >> 44) & 0x0F)
#define qlcnic_get_sts_pkt_offset(sts_data)	\
	(((sts_data) >> 48) & 0x1F)
#define qlcnic_get_sts_desc_cnt(sts_data)	\
	(((sts_data) >> 53) & 0x7)
#define qlcnic_get_sts_opcode(sts_data)	\
	(((sts_data) >> 58) & 0x03F)

#define qlcnic_get_lro_sts_refhandle(sts_data) 	\
	((sts_data) & 0x07FFF)
#define qlcnic_get_lro_sts_length(sts_data)	\
	(((sts_data) >> 16) & 0x0FFFF)
#define qlcnic_get_lro_sts_l2_hdr_offset(sts_data)	\
	(((sts_data) >> 32) & 0x0FF)
#define qlcnic_get_lro_sts_l4_hdr_offset(sts_data)	\
	(((sts_data) >> 40) & 0x0FF)
#define qlcnic_get_lro_sts_timestamp(sts_data)	\
	(((sts_data) >> 48) & 0x1)
#define qlcnic_get_lro_sts_type(sts_data)	\
	(((sts_data) >> 49) & 0x7)
#define qlcnic_get_lro_sts_push_flag(sts_data)		\
	(((sts_data) >> 52) & 0x1)
#define qlcnic_get_lro_sts_seq_number(sts_data)		\
	((sts_data) & 0x0FFFFFFFF)
#define qlcnic_get_lro_sts_mss(sts_data1)		\
	((sts_data1 >> 32) & 0x0FFFF)

#define qlcnic_83xx_get_lro_sts_mss(sts) ((sts) & 0xffff)

/* opcode field in status_desc */
#define QLCNIC_SYN_OFFLOAD	0x03
#define QLCNIC_RXPKT_DESC  	0x04
#define QLCNIC_OLD_RXPKT_DESC	0x3f
#define QLCNIC_RESPONSE_DESC	0x05
#define QLCNIC_LRO_DESC  	0x12

#define QLCNIC_TX_POLL_BUDGET		128
#define QLCNIC_TCP_HDR_SIZE		20
#define QLCNIC_TCP_TS_OPTION_SIZE	12
#define QLCNIC_FETCH_RING_ID(handle)	((handle) >> 63)
#define QLCNIC_DESC_OWNER_FW		cpu_to_le64(STATUS_OWNER_PHANTOM)

#define QLCNIC_TCP_TS_HDR_SIZE (QLCNIC_TCP_HDR_SIZE + QLCNIC_TCP_TS_OPTION_SIZE)

/* for status field in status_desc */
#define STATUS_CKSUM_LOOP	0
#define STATUS_CKSUM_OK		2

#define qlcnic_83xx_pktln(sts)		((sts >> 32) & 0x3FFF)
#define qlcnic_83xx_hndl(sts)		((sts >> 48) & 0x7FFF)
#define qlcnic_83xx_csum_status(sts)	((sts >> 39) & 7)
#define qlcnic_83xx_opcode(sts)	((sts >> 42) & 0xF)
#define qlcnic_83xx_vlan_tag(sts)	(((sts) >> 48) & 0xFFFF)
#define qlcnic_83xx_lro_pktln(sts)	(((sts) >> 32) & 0x3FFF)
#define qlcnic_83xx_l2_hdr_off(sts)	(((sts) >> 16) & 0xFF)
#define qlcnic_83xx_l4_hdr_off(sts)	(((sts) >> 24) & 0xFF)
#define qlcnic_83xx_pkt_cnt(sts)	(((sts) >> 16) & 0x7)
#define qlcnic_83xx_is_tstamp(sts)	(((sts) >> 40) & 1)
#define qlcnic_83xx_is_psh_bit(sts)	(((sts) >> 41) & 1)
#define qlcnic_83xx_is_ip_align(sts)	(((sts) >> 46) & 1)
#define qlcnic_83xx_has_vlan_tag(sts)	(((sts) >> 47) & 1)

struct sk_buff *qlcnic_process_rxbuf(struct qlcnic_adapter *,
				     struct qlcnic_host_rds_ring *, u16, u16);

inline void qlcnic_enable_tx_intr(struct qlcnic_adapter *adapter,
				  struct qlcnic_host_tx_ring *tx_ring)
{
	if (qlcnic_check_multi_tx(adapter) &&
	    !adapter->ahw->diag_test)
		writel(0x0, tx_ring->crb_intr_mask);
}


static inline void qlcnic_disable_tx_int(struct qlcnic_adapter *adapter,
					 struct qlcnic_host_tx_ring *tx_ring)
{
	if (qlcnic_check_multi_tx(adapter) &&
	    !adapter->ahw->diag_test)
		writel(1, tx_ring->crb_intr_mask);
}

inline void qlcnic_83xx_enable_tx_intr(struct qlcnic_adapter *adapter,
				       struct qlcnic_host_tx_ring *tx_ring)
{
	writel(0, tx_ring->crb_intr_mask);
}

inline void qlcnic_83xx_disable_tx_intr(struct qlcnic_adapter *adapter,
					struct qlcnic_host_tx_ring *tx_ring)
{
	writel(1, tx_ring->crb_intr_mask);
}

static inline u8 qlcnic_mac_hash(u64 mac)
{
	return (u8)((mac & 0xff) ^ ((mac >> 40) & 0xff));
}

static inline u32 qlcnic_get_ref_handle(struct qlcnic_adapter *adapter,
					u16 handle, u8 ring_id)
{
	if (qlcnic_83xx_check(adapter))
		return handle | (ring_id << 15);
	else
		return handle;
}

static inline int qlcnic_82xx_is_lb_pkt(u64 sts_data)
{
	return (qlcnic_get_sts_status(sts_data) == STATUS_CKSUM_LOOP) ? 1 : 0;
}

static void qlcnic_delete_rx_list_mac(struct qlcnic_adapter *adapter,
				      struct qlcnic_filter *fil,
				      void *addr, u16 vlan_id)
{
	int ret;
	u8 op;

	op = vlan_id ? QLCNIC_MAC_VLAN_ADD : QLCNIC_MAC_ADD;
	ret = qlcnic_sre_macaddr_change(adapter, addr, vlan_id, op);
	if (ret)
		return;

	op = vlan_id ? QLCNIC_MAC_VLAN_DEL : QLCNIC_MAC_DEL;
	ret = qlcnic_sre_macaddr_change(adapter, addr, vlan_id, op);
	if (!ret) {
		hlist_del(&fil->fnode);
		adapter->rx_fhash.fnum--;
	}
}

static struct qlcnic_filter *qlcnic_find_mac_filter(struct hlist_head *head,
						    void *addr, u16 vlan_id)
{
	struct qlcnic_filter *tmp_fil = NULL;
	struct hlist_node *n;

	hlist_for_each_entry_safe(tmp_fil, n, head, fnode) {
		if (!memcmp(tmp_fil->faddr, addr, ETH_ALEN) &&
		    tmp_fil->vlan_id == vlan_id)
			return tmp_fil;
	}

	return NULL;
}

void qlcnic_add_lb_filter(struct qlcnic_adapter *adapter, struct sk_buff *skb,
			  int loopback_pkt, u16 vlan_id)
{
	struct ethhdr *phdr = (struct ethhdr *)(skb->data);
	struct qlcnic_filter *fil, *tmp_fil;
	struct hlist_head *head;
	unsigned long time;
	u64 src_addr = 0;
	u8 hindex, op;
	int ret;

	memcpy(&src_addr, phdr->h_source, ETH_ALEN);
	hindex = qlcnic_mac_hash(src_addr) &
		 (adapter->fhash.fbucket_size - 1);

	if (loopback_pkt) {
		if (adapter->rx_fhash.fnum >= adapter->rx_fhash.fmax)
			return;

		head = &(adapter->rx_fhash.fhead[hindex]);

		tmp_fil = qlcnic_find_mac_filter(head, &src_addr, vlan_id);
		if (tmp_fil) {
			time = tmp_fil->ftime;
			if (time_after(jiffies, QLCNIC_READD_AGE * HZ + time))
				tmp_fil->ftime = jiffies;
			return;
		}

		fil = kzalloc(sizeof(struct qlcnic_filter), GFP_ATOMIC);
		if (!fil)
			return;

		fil->ftime = jiffies;
		memcpy(fil->faddr, &src_addr, ETH_ALEN);
		fil->vlan_id = vlan_id;
		spin_lock(&adapter->rx_mac_learn_lock);
		hlist_add_head(&(fil->fnode), head);
		adapter->rx_fhash.fnum++;
		spin_unlock(&adapter->rx_mac_learn_lock);
	} else {
		head = &adapter->fhash.fhead[hindex];

		spin_lock(&adapter->mac_learn_lock);

		tmp_fil = qlcnic_find_mac_filter(head, &src_addr, vlan_id);
		if (tmp_fil) {
			op = vlan_id ? QLCNIC_MAC_VLAN_DEL : QLCNIC_MAC_DEL;
			ret = qlcnic_sre_macaddr_change(adapter,
							(u8 *)&src_addr,
							vlan_id, op);
			if (!ret) {
				hlist_del(&tmp_fil->fnode);
				adapter->fhash.fnum--;
			}

			spin_unlock(&adapter->mac_learn_lock);

			return;
		}

		spin_unlock(&adapter->mac_learn_lock);

		head = &adapter->rx_fhash.fhead[hindex];

		spin_lock(&adapter->rx_mac_learn_lock);

		tmp_fil = qlcnic_find_mac_filter(head, &src_addr, vlan_id);
		if (tmp_fil)
			qlcnic_delete_rx_list_mac(adapter, tmp_fil, &src_addr,
						  vlan_id);

		spin_unlock(&adapter->rx_mac_learn_lock);
	}
}

void qlcnic_82xx_change_filter(struct qlcnic_adapter *adapter, u64 *uaddr,
			       u16 vlan_id)
{
	struct cmd_desc_type0 *hwdesc;
	struct qlcnic_nic_req *req;
	struct qlcnic_mac_req *mac_req;
	struct qlcnic_vlan_req *vlan_req;
	struct qlcnic_host_tx_ring *tx_ring = adapter->tx_ring;
	u32 producer;
	u64 word;

	producer = tx_ring->producer;
	hwdesc = &tx_ring->desc_head[tx_ring->producer];

	req = (struct qlcnic_nic_req *)hwdesc;
	memset(req, 0, sizeof(struct qlcnic_nic_req));
	req->qhdr = cpu_to_le64(QLCNIC_REQUEST << 23);

	word = QLCNIC_MAC_EVENT | ((u64)(adapter->portnum) << 16);
	req->req_hdr = cpu_to_le64(word);

	mac_req = (struct qlcnic_mac_req *)&(req->words[0]);
	mac_req->op = vlan_id ? QLCNIC_MAC_VLAN_ADD : QLCNIC_MAC_ADD;
	memcpy(mac_req->mac_addr, uaddr, ETH_ALEN);

	vlan_req = (struct qlcnic_vlan_req *)&req->words[1];
	vlan_req->vlan_id = cpu_to_le16(vlan_id);

	tx_ring->producer = get_next_index(producer, tx_ring->num_desc);
	smp_mb();
}

static void qlcnic_send_filter(struct qlcnic_adapter *adapter,
			       struct cmd_desc_type0 *first_desc,
			       struct sk_buff *skb)
{
	struct qlcnic_filter *fil, *tmp_fil;
	struct hlist_node *n;
	struct hlist_head *head;
	struct net_device *netdev = adapter->netdev;
	struct ethhdr *phdr = (struct ethhdr *)(skb->data);
	u64 src_addr = 0;
	u16 vlan_id = 0;
	u8 hindex;

	if (ether_addr_equal(phdr->h_source, adapter->mac_addr))
		return;

	if (adapter->fhash.fnum >= adapter->fhash.fmax) {
		adapter->stats.mac_filter_limit_overrun++;
		netdev_info(netdev, "Can not add more than %d mac addresses\n",
			    adapter->fhash.fmax);
		return;
	}

	memcpy(&src_addr, phdr->h_source, ETH_ALEN);
	hindex = qlcnic_mac_hash(src_addr) & (adapter->fhash.fbucket_size - 1);
	head = &(adapter->fhash.fhead[hindex]);

	hlist_for_each_entry_safe(tmp_fil, n, head, fnode) {
		if (!memcmp(tmp_fil->faddr, &src_addr, ETH_ALEN) &&
		    tmp_fil->vlan_id == vlan_id) {
			if (jiffies > (QLCNIC_READD_AGE * HZ + tmp_fil->ftime))
				qlcnic_change_filter(adapter, &src_addr,
						     vlan_id);
			tmp_fil->ftime = jiffies;
			return;
		}
	}

	fil = kzalloc(sizeof(struct qlcnic_filter), GFP_ATOMIC);
	if (!fil)
		return;

	qlcnic_change_filter(adapter, &src_addr, vlan_id);
	fil->ftime = jiffies;
	fil->vlan_id = vlan_id;
	memcpy(fil->faddr, &src_addr, ETH_ALEN);
	spin_lock(&adapter->mac_learn_lock);
	hlist_add_head(&(fil->fnode), head);
	adapter->fhash.fnum++;
	spin_unlock(&adapter->mac_learn_lock);
}

static int qlcnic_tx_pkt(struct qlcnic_adapter *adapter,
			 struct cmd_desc_type0 *first_desc, struct sk_buff *skb,
			 struct qlcnic_host_tx_ring *tx_ring)
{
	u8 l4proto, opcode = 0, hdr_len = 0;
	u16 flags = 0, vlan_tci = 0;
	int copied, offset, copy_len, size;
	struct cmd_desc_type0 *hwdesc;
	struct vlan_ethhdr *vh;
	u16 protocol = ntohs(skb->protocol);
	u32 producer = tx_ring->producer;

	if (protocol == ETH_P_8021Q) {
		vh = (struct vlan_ethhdr *)skb->data;
		flags = FLAGS_VLAN_TAGGED;
		vlan_tci = ntohs(vh->h_vlan_TCI);
		protocol = ntohs(vh->h_vlan_encapsulated_proto);
	} else if (vlan_tx_tag_present(skb)) {
		flags = FLAGS_VLAN_OOB;
		vlan_tci = vlan_tx_tag_get(skb);
	}
	if (unlikely(adapter->tx_pvid)) {
		if (vlan_tci && !(adapter->flags & QLCNIC_TAGGING_ENABLED))
			return -EIO;
		if (vlan_tci && (adapter->flags & QLCNIC_TAGGING_ENABLED))
			goto set_flags;

		flags = FLAGS_VLAN_OOB;
		vlan_tci = adapter->tx_pvid;
	}
set_flags:
	qlcnic_set_tx_vlan_tci(first_desc, vlan_tci);
	qlcnic_set_tx_flags_opcode(first_desc, flags, opcode);

	if (*(skb->data) & BIT_0) {
		flags |= BIT_0;
		memcpy(&first_desc->eth_addr, skb->data, ETH_ALEN);
	}
	opcode = TX_ETHER_PKT;
	if (skb_is_gso(skb)) {
		hdr_len = skb_transport_offset(skb) + tcp_hdrlen(skb);
		first_desc->mss = cpu_to_le16(skb_shinfo(skb)->gso_size);
		first_desc->total_hdr_length = hdr_len;
		opcode = (protocol == ETH_P_IPV6) ? TX_TCP_LSO6 : TX_TCP_LSO;

		/* For LSO, we need to copy the MAC/IP/TCP headers into
		* the descriptor ring */
		copied = 0;
		offset = 2;

		if (flags & FLAGS_VLAN_OOB) {
			first_desc->total_hdr_length += VLAN_HLEN;
			first_desc->tcp_hdr_offset = VLAN_HLEN;
			first_desc->ip_hdr_offset = VLAN_HLEN;

			/* Only in case of TSO on vlan device */
			flags |= FLAGS_VLAN_TAGGED;

			/* Create a TSO vlan header template for firmware */
			hwdesc = &tx_ring->desc_head[producer];
			tx_ring->cmd_buf_arr[producer].skb = NULL;

			copy_len = min((int)sizeof(struct cmd_desc_type0) -
				       offset, hdr_len + VLAN_HLEN);

			vh = (struct vlan_ethhdr *)((char *) hwdesc + 2);
			skb_copy_from_linear_data(skb, vh, 12);
			vh->h_vlan_proto = htons(ETH_P_8021Q);
			vh->h_vlan_TCI = htons(vlan_tci);

			skb_copy_from_linear_data_offset(skb, 12,
							 (char *)vh + 16,
							 copy_len - 16);
			copied = copy_len - VLAN_HLEN;
			offset = 0;
			producer = get_next_index(producer, tx_ring->num_desc);
		}

		while (copied < hdr_len) {
			size = (int)sizeof(struct cmd_desc_type0) - offset;
			copy_len = min(size, (hdr_len - copied));
			hwdesc = &tx_ring->desc_head[producer];
			tx_ring->cmd_buf_arr[producer].skb = NULL;
			skb_copy_from_linear_data_offset(skb, copied,
							 (char *)hwdesc +
							 offset, copy_len);
			copied += copy_len;
			offset = 0;
			producer = get_next_index(producer, tx_ring->num_desc);
		}

		tx_ring->producer = producer;
		smp_mb();
		adapter->stats.lso_frames++;

	} else if (skb->ip_summed == CHECKSUM_PARTIAL) {
		if (protocol == ETH_P_IP) {
			l4proto = ip_hdr(skb)->protocol;

			if (l4proto == IPPROTO_TCP)
				opcode = TX_TCP_PKT;
			else if (l4proto == IPPROTO_UDP)
				opcode = TX_UDP_PKT;
		} else if (protocol == ETH_P_IPV6) {
			l4proto = ipv6_hdr(skb)->nexthdr;

			if (l4proto == IPPROTO_TCP)
				opcode = TX_TCPV6_PKT;
			else if (l4proto == IPPROTO_UDP)
				opcode = TX_UDPV6_PKT;
		}
	}
	first_desc->tcp_hdr_offset += skb_transport_offset(skb);
	first_desc->ip_hdr_offset += skb_network_offset(skb);
	qlcnic_set_tx_flags_opcode(first_desc, flags, opcode);

	return 0;
}

static int qlcnic_map_tx_skb(struct pci_dev *pdev, struct sk_buff *skb,
			     struct qlcnic_cmd_buffer *pbuf)
{
	struct qlcnic_skb_frag *nf;
	struct skb_frag_struct *frag;
	int i, nr_frags;
	dma_addr_t map;

	nr_frags = skb_shinfo(skb)->nr_frags;
	nf = &pbuf->frag_array[0];

	map = pci_map_single(pdev, skb->data, skb_headlen(skb),
			     PCI_DMA_TODEVICE);
	if (pci_dma_mapping_error(pdev, map))
		goto out_err;

	nf->dma = map;
	nf->length = skb_headlen(skb);

	for (i = 0; i < nr_frags; i++) {
		frag = &skb_shinfo(skb)->frags[i];
		nf = &pbuf->frag_array[i+1];
		map = skb_frag_dma_map(&pdev->dev, frag, 0, skb_frag_size(frag),
				       DMA_TO_DEVICE);
		if (dma_mapping_error(&pdev->dev, map))
			goto unwind;

		nf->dma = map;
		nf->length = skb_frag_size(frag);
	}

	return 0;

unwind:
	while (--i >= 0) {
		nf = &pbuf->frag_array[i+1];
		pci_unmap_page(pdev, nf->dma, nf->length, PCI_DMA_TODEVICE);
	}

	nf = &pbuf->frag_array[0];
	pci_unmap_single(pdev, nf->dma, skb_headlen(skb), PCI_DMA_TODEVICE);

out_err:
	return -ENOMEM;
}

static void qlcnic_unmap_buffers(struct pci_dev *pdev, struct sk_buff *skb,
				 struct qlcnic_cmd_buffer *pbuf)
{
	struct qlcnic_skb_frag *nf = &pbuf->frag_array[0];
	int i, nr_frags = skb_shinfo(skb)->nr_frags;

	for (i = 0; i < nr_frags; i++) {
		nf = &pbuf->frag_array[i+1];
		pci_unmap_page(pdev, nf->dma, nf->length, PCI_DMA_TODEVICE);
	}

	nf = &pbuf->frag_array[0];
	pci_unmap_single(pdev, nf->dma, skb_headlen(skb), PCI_DMA_TODEVICE);
	pbuf->skb = NULL;
}

static inline void qlcnic_clear_cmddesc(u64 *desc)
{
	desc[0] = 0ULL;
	desc[2] = 0ULL;
	desc[7] = 0ULL;
}

netdev_tx_t qlcnic_xmit_frame(struct sk_buff *skb, struct net_device *netdev)
{
	struct qlcnic_adapter *adapter = netdev_priv(netdev);
	struct qlcnic_host_tx_ring *tx_ring;
	struct qlcnic_cmd_buffer *pbuf;
	struct qlcnic_skb_frag *buffrag;
	struct cmd_desc_type0 *hwdesc, *first_desc;
	struct pci_dev *pdev;
	struct ethhdr *phdr;
	int i, k, frag_count, delta = 0;
	u32 producer, num_txd;

	if (!test_bit(__QLCNIC_DEV_UP, &adapter->state)) {
		netif_tx_stop_all_queues(netdev);
		return NETDEV_TX_BUSY;
	}

	if (adapter->flags & QLCNIC_MACSPOOF) {
		phdr = (struct ethhdr *)skb->data;
		if (!ether_addr_equal(phdr->h_source, adapter->mac_addr))
			goto drop_packet;
	}

<<<<<<< HEAD
	if (qlcnic_check_multi_tx(adapter))
		tx_ring = &adapter->tx_ring[skb_get_queue_mapping(skb)];
	else
		tx_ring = &adapter->tx_ring[0];
=======
	tx_ring = &adapter->tx_ring[skb_get_queue_mapping(skb)];
>>>>>>> d8ec26d7
	num_txd = tx_ring->num_desc;

	frag_count = skb_shinfo(skb)->nr_frags + 1;

	/* 14 frags supported for normal packet and
	 * 32 frags supported for TSO packet
	 */
	if (!skb_is_gso(skb) && frag_count > QLCNIC_MAX_FRAGS_PER_TX) {
		for (i = 0; i < (frag_count - QLCNIC_MAX_FRAGS_PER_TX); i++)
			delta += skb_frag_size(&skb_shinfo(skb)->frags[i]);

		if (!__pskb_pull_tail(skb, delta))
			goto drop_packet;

		frag_count = 1 + skb_shinfo(skb)->nr_frags;
	}

	if (unlikely(qlcnic_tx_avail(tx_ring) <= TX_STOP_THRESH)) {
		netif_tx_stop_queue(tx_ring->txq);
		if (qlcnic_tx_avail(tx_ring) > TX_STOP_THRESH) {
			netif_tx_start_queue(tx_ring->txq);
		} else {
<<<<<<< HEAD
			adapter->stats.xmit_off++;
			tx_ring->xmit_off++;
=======
			tx_ring->tx_stats.xmit_off++;
>>>>>>> d8ec26d7
			return NETDEV_TX_BUSY;
		}
	}

	producer = tx_ring->producer;
	pbuf = &tx_ring->cmd_buf_arr[producer];
	pdev = adapter->pdev;
	first_desc = &tx_ring->desc_head[producer];
	hwdesc = &tx_ring->desc_head[producer];
	qlcnic_clear_cmddesc((u64 *)hwdesc);

	if (qlcnic_map_tx_skb(pdev, skb, pbuf)) {
		adapter->stats.tx_dma_map_error++;
		goto drop_packet;
	}

	pbuf->skb = skb;
	pbuf->frag_count = frag_count;

	qlcnic_set_tx_frags_len(first_desc, frag_count, skb->len);
	qlcnic_set_tx_port(first_desc, adapter->portnum);

	for (i = 0; i < frag_count; i++) {
		k = i % 4;

		if ((k == 0) && (i > 0)) {
			/* move to next desc.*/
			producer = get_next_index(producer, num_txd);
			hwdesc = &tx_ring->desc_head[producer];
			qlcnic_clear_cmddesc((u64 *)hwdesc);
			tx_ring->cmd_buf_arr[producer].skb = NULL;
		}

		buffrag = &pbuf->frag_array[i];
		hwdesc->buffer_length[k] = cpu_to_le16(buffrag->length);
		switch (k) {
		case 0:
			hwdesc->addr_buffer1 = cpu_to_le64(buffrag->dma);
			break;
		case 1:
			hwdesc->addr_buffer2 = cpu_to_le64(buffrag->dma);
			break;
		case 2:
			hwdesc->addr_buffer3 = cpu_to_le64(buffrag->dma);
			break;
		case 3:
			hwdesc->addr_buffer4 = cpu_to_le64(buffrag->dma);
			break;
		}
	}

	tx_ring->producer = get_next_index(producer, num_txd);
	smp_mb();

	if (unlikely(qlcnic_tx_pkt(adapter, first_desc, skb, tx_ring)))
		goto unwind_buff;

	if (adapter->drv_mac_learn)
		qlcnic_send_filter(adapter, first_desc, skb);

<<<<<<< HEAD
	adapter->stats.txbytes += skb->len;
	adapter->stats.xmitcalled++;
	tx_ring->xmit_called++;
=======
	tx_ring->tx_stats.tx_bytes += skb->len;
	tx_ring->tx_stats.xmit_called++;
>>>>>>> d8ec26d7

	qlcnic_update_cmd_producer(tx_ring);

	return NETDEV_TX_OK;

unwind_buff:
	qlcnic_unmap_buffers(pdev, skb, pbuf);
drop_packet:
	adapter->stats.txdropped++;
	dev_kfree_skb_any(skb);
	return NETDEV_TX_OK;
}

void qlcnic_advert_link_change(struct qlcnic_adapter *adapter, int linkup)
{
	struct net_device *netdev = adapter->netdev;

	if (adapter->ahw->linkup && !linkup) {
		netdev_info(netdev, "NIC Link is down\n");
		adapter->ahw->linkup = 0;
<<<<<<< HEAD
		if (netif_running(netdev)) {
			netif_carrier_off(netdev);
			netif_tx_stop_all_queues(netdev);
		}
=======
		netif_carrier_off(netdev);
>>>>>>> d8ec26d7
	} else if (!adapter->ahw->linkup && linkup) {
		/* Do not advertise Link up if the port is in loopback mode */
		if (qlcnic_83xx_check(adapter) && adapter->ahw->lb_mode)
			return;

		netdev_info(netdev, "NIC Link is up\n");
		adapter->ahw->linkup = 1;
		netif_carrier_on(netdev);
	}
}

static int qlcnic_alloc_rx_skb(struct qlcnic_adapter *adapter,
			       struct qlcnic_host_rds_ring *rds_ring,
			       struct qlcnic_rx_buffer *buffer)
{
	struct sk_buff *skb;
	dma_addr_t dma;
	struct pci_dev *pdev = adapter->pdev;

	skb = netdev_alloc_skb(adapter->netdev, rds_ring->skb_size);
	if (!skb) {
		adapter->stats.skb_alloc_failure++;
		return -ENOMEM;
	}

	skb_reserve(skb, NET_IP_ALIGN);
	dma = pci_map_single(pdev, skb->data,
			     rds_ring->dma_size, PCI_DMA_FROMDEVICE);

	if (pci_dma_mapping_error(pdev, dma)) {
		adapter->stats.rx_dma_map_error++;
		dev_kfree_skb_any(skb);
		return -ENOMEM;
	}

	buffer->skb = skb;
	buffer->dma = dma;

	return 0;
}

static void qlcnic_post_rx_buffers_nodb(struct qlcnic_adapter *adapter,
					struct qlcnic_host_rds_ring *rds_ring,
					u8 ring_id)
{
	struct rcv_desc *pdesc;
	struct qlcnic_rx_buffer *buffer;
	int  count = 0;
	uint32_t producer, handle;
	struct list_head *head;

	if (!spin_trylock(&rds_ring->lock))
		return;

	producer = rds_ring->producer;
	head = &rds_ring->free_list;
	while (!list_empty(head)) {
		buffer = list_entry(head->next, struct qlcnic_rx_buffer, list);

		if (!buffer->skb) {
			if (qlcnic_alloc_rx_skb(adapter, rds_ring, buffer))
				break;
		}
		count++;
		list_del(&buffer->list);

		/* make a rcv descriptor  */
		pdesc = &rds_ring->desc_head[producer];
		handle = qlcnic_get_ref_handle(adapter,
					       buffer->ref_handle, ring_id);
		pdesc->reference_handle = cpu_to_le16(handle);
		pdesc->buffer_length = cpu_to_le32(rds_ring->dma_size);
		pdesc->addr_buffer = cpu_to_le64(buffer->dma);
		producer = get_next_index(producer, rds_ring->num_desc);
	}
	if (count) {
		rds_ring->producer = producer;
		writel((producer - 1) & (rds_ring->num_desc - 1),
		       rds_ring->crb_rcv_producer);
	}
	spin_unlock(&rds_ring->lock);
}

static int qlcnic_process_cmd_ring(struct qlcnic_adapter *adapter,
				   struct qlcnic_host_tx_ring *tx_ring,
				   int budget)
{
	u32 sw_consumer, hw_consumer;
	int i, done, count = 0;
	struct qlcnic_cmd_buffer *buffer;
	struct pci_dev *pdev = adapter->pdev;
	struct net_device *netdev = adapter->netdev;
	struct qlcnic_skb_frag *frag;

<<<<<<< HEAD
=======
	if (!spin_trylock(&tx_ring->tx_clean_lock))
		return 1;

>>>>>>> d8ec26d7
	sw_consumer = tx_ring->sw_consumer;
	hw_consumer = le32_to_cpu(*(tx_ring->hw_consumer));

	while (sw_consumer != hw_consumer) {
		buffer = &tx_ring->cmd_buf_arr[sw_consumer];
		if (buffer->skb) {
			frag = &buffer->frag_array[0];
			pci_unmap_single(pdev, frag->dma, frag->length,
					 PCI_DMA_TODEVICE);
			frag->dma = 0ULL;
			for (i = 1; i < buffer->frag_count; i++) {
				frag++;
				pci_unmap_page(pdev, frag->dma, frag->length,
					       PCI_DMA_TODEVICE);
				frag->dma = 0ULL;
			}
<<<<<<< HEAD
			adapter->stats.xmitfinished++;
			tx_ring->xmit_finished++;
=======
			tx_ring->tx_stats.xmit_finished++;
>>>>>>> d8ec26d7
			dev_kfree_skb_any(buffer->skb);
			buffer->skb = NULL;
		}

		sw_consumer = get_next_index(sw_consumer, tx_ring->num_desc);
		if (++count >= budget)
			break;
	}

	tx_ring->sw_consumer = sw_consumer;

	if (count && netif_running(netdev)) {
		smp_mb();
		if (netif_tx_queue_stopped(tx_ring->txq) &&
		    netif_carrier_ok(netdev)) {
			if (qlcnic_tx_avail(tx_ring) > TX_STOP_THRESH) {
				netif_tx_wake_queue(tx_ring->txq);
<<<<<<< HEAD
				adapter->stats.xmit_on++;
				tx_ring->xmit_on++;
=======
				tx_ring->tx_stats.xmit_on++;
>>>>>>> d8ec26d7
			}
		}
		adapter->tx_timeo_cnt = 0;
	}
	/*
	 * If everything is freed up to consumer then check if the ring is full
	 * If the ring is full then check if more needs to be freed and
	 * schedule the call back again.
	 *
	 * This happens when there are 2 CPUs. One could be freeing and the
	 * other filling it. If the ring is full when we get out of here and
	 * the card has already interrupted the host then the host can miss the
	 * interrupt.
	 *
	 * There is still a possible race condition and the host could miss an
	 * interrupt. The card has to take care of this.
	 */
	hw_consumer = le32_to_cpu(*(tx_ring->hw_consumer));
	done = (sw_consumer == hw_consumer);
<<<<<<< HEAD
=======

	spin_unlock(&tx_ring->tx_clean_lock);
>>>>>>> d8ec26d7

	return done;
}

static int qlcnic_poll(struct napi_struct *napi, int budget)
{
	int tx_complete, work_done;
	struct qlcnic_host_sds_ring *sds_ring;
	struct qlcnic_adapter *adapter;
	struct qlcnic_host_tx_ring *tx_ring;

	sds_ring = container_of(napi, struct qlcnic_host_sds_ring, napi);
	adapter = sds_ring->adapter;
	tx_ring = sds_ring->tx_ring;

	tx_complete = qlcnic_process_cmd_ring(adapter, tx_ring,
					      budget);
	work_done = qlcnic_process_rcv_ring(sds_ring, budget);
	if ((work_done < budget) && tx_complete) {
		napi_complete(&sds_ring->napi);
		if (test_bit(__QLCNIC_DEV_UP, &adapter->state)) {
			qlcnic_enable_int(sds_ring);
			qlcnic_enable_tx_intr(adapter, tx_ring);
		}
	}

	return work_done;
}

static int qlcnic_tx_poll(struct napi_struct *napi, int budget)
{
	struct qlcnic_host_tx_ring *tx_ring;
	struct qlcnic_adapter *adapter;
	int work_done;

	tx_ring = container_of(napi, struct qlcnic_host_tx_ring, napi);
	adapter = tx_ring->adapter;

	work_done = qlcnic_process_cmd_ring(adapter, tx_ring, budget);
	if (work_done) {
		napi_complete(&tx_ring->napi);
		if (test_bit(__QLCNIC_DEV_UP, &adapter->state))
			qlcnic_enable_tx_intr(adapter, tx_ring);
	}

	return work_done;
}

static int qlcnic_rx_poll(struct napi_struct *napi, int budget)
{
	struct qlcnic_host_sds_ring *sds_ring;
	struct qlcnic_adapter *adapter;
	int work_done;

	sds_ring = container_of(napi, struct qlcnic_host_sds_ring, napi);
	adapter = sds_ring->adapter;

	work_done = qlcnic_process_rcv_ring(sds_ring, budget);

	if (work_done < budget) {
		napi_complete(&sds_ring->napi);
		if (test_bit(__QLCNIC_DEV_UP, &adapter->state))
			qlcnic_enable_int(sds_ring);
	}

	return work_done;
}

static void qlcnic_handle_linkevent(struct qlcnic_adapter *adapter,
				    struct qlcnic_fw_msg *msg)
{
	u32 cable_OUI;
	u16 cable_len, link_speed;
	u8  link_status, module, duplex, autoneg, lb_status = 0;
	struct net_device *netdev = adapter->netdev;

	adapter->ahw->has_link_events = 1;

	cable_OUI = msg->body[1] & 0xffffffff;
	cable_len = (msg->body[1] >> 32) & 0xffff;
	link_speed = (msg->body[1] >> 48) & 0xffff;

	link_status = msg->body[2] & 0xff;
	duplex = (msg->body[2] >> 16) & 0xff;
	autoneg = (msg->body[2] >> 24) & 0xff;
	lb_status = (msg->body[2] >> 32) & 0x3;

	module = (msg->body[2] >> 8) & 0xff;
	if (module == LINKEVENT_MODULE_TWINAX_UNSUPPORTED_CABLE)
		dev_info(&netdev->dev,
			 "unsupported cable: OUI 0x%x, length %d\n",
			 cable_OUI, cable_len);
	else if (module == LINKEVENT_MODULE_TWINAX_UNSUPPORTED_CABLELEN)
		dev_info(&netdev->dev, "unsupported cable length %d\n",
			 cable_len);

	if (!link_status && (lb_status == QLCNIC_ILB_MODE ||
	    lb_status == QLCNIC_ELB_MODE))
		adapter->ahw->loopback_state |= QLCNIC_LINKEVENT;

	qlcnic_advert_link_change(adapter, link_status);

	if (duplex == LINKEVENT_FULL_DUPLEX)
		adapter->ahw->link_duplex = DUPLEX_FULL;
	else
		adapter->ahw->link_duplex = DUPLEX_HALF;

	adapter->ahw->module_type = module;
	adapter->ahw->link_autoneg = autoneg;

	if (link_status) {
		adapter->ahw->link_speed = link_speed;
	} else {
		adapter->ahw->link_speed = SPEED_UNKNOWN;
		adapter->ahw->link_duplex = DUPLEX_UNKNOWN;
	}
}

static void qlcnic_handle_fw_message(int desc_cnt, int index,
				     struct qlcnic_host_sds_ring *sds_ring)
{
	struct qlcnic_fw_msg msg;
	struct status_desc *desc;
	struct qlcnic_adapter *adapter;
	struct device *dev;
	int i = 0, opcode, ret;

	while (desc_cnt > 0 && i < 8) {
		desc = &sds_ring->desc_head[index];
		msg.words[i++] = le64_to_cpu(desc->status_desc_data[0]);
		msg.words[i++] = le64_to_cpu(desc->status_desc_data[1]);

		index = get_next_index(index, sds_ring->num_desc);
		desc_cnt--;
	}

	adapter = sds_ring->adapter;
	dev = &adapter->pdev->dev;
	opcode = qlcnic_get_nic_msg_opcode(msg.body[0]);

	switch (opcode) {
	case QLCNIC_C2H_OPCODE_GET_LINKEVENT_RESPONSE:
		qlcnic_handle_linkevent(adapter, &msg);
		break;
	case QLCNIC_C2H_OPCODE_CONFIG_LOOPBACK:
		ret = (u32)(msg.body[1]);
		switch (ret) {
		case 0:
			adapter->ahw->loopback_state |= QLCNIC_LB_RESPONSE;
			break;
		case 1:
			dev_info(dev, "loopback already in progress\n");
			adapter->ahw->diag_cnt = -EINPROGRESS;
			break;
		case 2:
			dev_info(dev, "loopback cable is not connected\n");
			adapter->ahw->diag_cnt = -ENODEV;
			break;
		default:
			dev_info(dev,
				 "loopback configure request failed, err %x\n",
				 ret);
			adapter->ahw->diag_cnt = -EIO;
			break;
		}
		break;
	case QLCNIC_C2H_OPCODE_GET_DCB_AEN:
<<<<<<< HEAD
		qlcnic_dcb_handle_aen(adapter, (void *)&msg);
=======
		qlcnic_dcb_aen_handler(adapter->dcb, (void *)&msg);
>>>>>>> d8ec26d7
		break;
	default:
		break;
	}
}

struct sk_buff *qlcnic_process_rxbuf(struct qlcnic_adapter *adapter,
				     struct qlcnic_host_rds_ring *ring,
				     u16 index, u16 cksum)
{
	struct qlcnic_rx_buffer *buffer;
	struct sk_buff *skb;

	buffer = &ring->rx_buf_arr[index];
	if (unlikely(buffer->skb == NULL)) {
		WARN_ON(1);
		return NULL;
	}

	pci_unmap_single(adapter->pdev, buffer->dma, ring->dma_size,
			 PCI_DMA_FROMDEVICE);

	skb = buffer->skb;
	if (likely((adapter->netdev->features & NETIF_F_RXCSUM) &&
		   (cksum == STATUS_CKSUM_OK || cksum == STATUS_CKSUM_LOOP))) {
		adapter->stats.csummed++;
		skb->ip_summed = CHECKSUM_UNNECESSARY;
	} else {
		skb_checksum_none_assert(skb);
	}


	buffer->skb = NULL;

	return skb;
}

static inline int qlcnic_check_rx_tagging(struct qlcnic_adapter *adapter,
					  struct sk_buff *skb, u16 *vlan_tag)
{
	struct ethhdr *eth_hdr;

	if (!__vlan_get_tag(skb, vlan_tag)) {
		eth_hdr = (struct ethhdr *)skb->data;
		memmove(skb->data + VLAN_HLEN, eth_hdr, ETH_ALEN * 2);
		skb_pull(skb, VLAN_HLEN);
	}
	if (!adapter->rx_pvid)
		return 0;

	if (*vlan_tag == adapter->rx_pvid) {
		/* Outer vlan tag. Packet should follow non-vlan path */
		*vlan_tag = 0xffff;
		return 0;
	}
	if (adapter->flags & QLCNIC_TAGGING_ENABLED)
		return 0;

	return -EINVAL;
}

static struct qlcnic_rx_buffer *
qlcnic_process_rcv(struct qlcnic_adapter *adapter,
		   struct qlcnic_host_sds_ring *sds_ring, int ring,
		   u64 sts_data0)
{
	struct net_device *netdev = adapter->netdev;
	struct qlcnic_recv_context *recv_ctx = adapter->recv_ctx;
	struct qlcnic_rx_buffer *buffer;
	struct sk_buff *skb;
	struct qlcnic_host_rds_ring *rds_ring;
	int index, length, cksum, pkt_offset, is_lb_pkt;
	u16 vid = 0xffff, t_vid;

	if (unlikely(ring >= adapter->max_rds_rings))
		return NULL;

	rds_ring = &recv_ctx->rds_rings[ring];

	index = qlcnic_get_sts_refhandle(sts_data0);
	if (unlikely(index >= rds_ring->num_desc))
		return NULL;

	buffer = &rds_ring->rx_buf_arr[index];
	length = qlcnic_get_sts_totallength(sts_data0);
	cksum  = qlcnic_get_sts_status(sts_data0);
	pkt_offset = qlcnic_get_sts_pkt_offset(sts_data0);

	skb = qlcnic_process_rxbuf(adapter, rds_ring, index, cksum);
	if (!skb)
		return buffer;

	if (adapter->drv_mac_learn &&
	    (adapter->flags & QLCNIC_ESWITCH_ENABLED)) {
		t_vid = 0;
		is_lb_pkt = qlcnic_82xx_is_lb_pkt(sts_data0);
		qlcnic_add_lb_filter(adapter, skb, is_lb_pkt, t_vid);
	}

	if (length > rds_ring->skb_size)
		skb_put(skb, rds_ring->skb_size);
	else
		skb_put(skb, length);

	if (pkt_offset)
		skb_pull(skb, pkt_offset);

	if (unlikely(qlcnic_check_rx_tagging(adapter, skb, &vid))) {
		adapter->stats.rxdropped++;
		dev_kfree_skb(skb);
		return buffer;
	}

	skb->protocol = eth_type_trans(skb, netdev);

	if (vid != 0xffff)
		__vlan_hwaccel_put_tag(skb, htons(ETH_P_8021Q), vid);

	napi_gro_receive(&sds_ring->napi, skb);

	adapter->stats.rx_pkts++;
	adapter->stats.rxbytes += length;

	return buffer;
}

#define QLC_TCP_HDR_SIZE            20
#define QLC_TCP_TS_OPTION_SIZE      12
#define QLC_TCP_TS_HDR_SIZE         (QLC_TCP_HDR_SIZE + QLC_TCP_TS_OPTION_SIZE)

static struct qlcnic_rx_buffer *
qlcnic_process_lro(struct qlcnic_adapter *adapter,
		   int ring, u64 sts_data0, u64 sts_data1)
{
	struct net_device *netdev = adapter->netdev;
	struct qlcnic_recv_context *recv_ctx = adapter->recv_ctx;
	struct qlcnic_rx_buffer *buffer;
	struct sk_buff *skb;
	struct qlcnic_host_rds_ring *rds_ring;
	struct iphdr *iph;
	struct ipv6hdr *ipv6h;
	struct tcphdr *th;
	bool push, timestamp;
	int index, l2_hdr_offset, l4_hdr_offset, is_lb_pkt;
	u16 lro_length, length, data_offset, t_vid, vid = 0xffff;
	u32 seq_number;

	if (unlikely(ring > adapter->max_rds_rings))
		return NULL;

	rds_ring = &recv_ctx->rds_rings[ring];

	index = qlcnic_get_lro_sts_refhandle(sts_data0);
	if (unlikely(index > rds_ring->num_desc))
		return NULL;

	buffer = &rds_ring->rx_buf_arr[index];

	timestamp = qlcnic_get_lro_sts_timestamp(sts_data0);
	lro_length = qlcnic_get_lro_sts_length(sts_data0);
	l2_hdr_offset = qlcnic_get_lro_sts_l2_hdr_offset(sts_data0);
	l4_hdr_offset = qlcnic_get_lro_sts_l4_hdr_offset(sts_data0);
	push = qlcnic_get_lro_sts_push_flag(sts_data0);
	seq_number = qlcnic_get_lro_sts_seq_number(sts_data1);

	skb = qlcnic_process_rxbuf(adapter, rds_ring, index, STATUS_CKSUM_OK);
	if (!skb)
		return buffer;

	if (adapter->drv_mac_learn &&
	    (adapter->flags & QLCNIC_ESWITCH_ENABLED)) {
		t_vid = 0;
		is_lb_pkt = qlcnic_82xx_is_lb_pkt(sts_data0);
		qlcnic_add_lb_filter(adapter, skb, is_lb_pkt, t_vid);
	}

	if (timestamp)
		data_offset = l4_hdr_offset + QLC_TCP_TS_HDR_SIZE;
	else
		data_offset = l4_hdr_offset + QLC_TCP_HDR_SIZE;

	skb_put(skb, lro_length + data_offset);
	skb_pull(skb, l2_hdr_offset);

	if (unlikely(qlcnic_check_rx_tagging(adapter, skb, &vid))) {
		adapter->stats.rxdropped++;
		dev_kfree_skb(skb);
		return buffer;
	}

	skb->protocol = eth_type_trans(skb, netdev);

	if (ntohs(skb->protocol) == ETH_P_IPV6) {
		ipv6h = (struct ipv6hdr *)skb->data;
		th = (struct tcphdr *)(skb->data + sizeof(struct ipv6hdr));
		length = (th->doff << 2) + lro_length;
		ipv6h->payload_len = htons(length);
	} else {
		iph = (struct iphdr *)skb->data;
		th = (struct tcphdr *)(skb->data + (iph->ihl << 2));
		length = (iph->ihl << 2) + (th->doff << 2) + lro_length;
		csum_replace2(&iph->check, iph->tot_len, htons(length));
		iph->tot_len = htons(length);
	}

	th->psh = push;
	th->seq = htonl(seq_number);
	length = skb->len;

	if (adapter->flags & QLCNIC_FW_LRO_MSS_CAP) {
		skb_shinfo(skb)->gso_size = qlcnic_get_lro_sts_mss(sts_data1);
		if (skb->protocol == htons(ETH_P_IPV6))
			skb_shinfo(skb)->gso_type = SKB_GSO_TCPV6;
		else
			skb_shinfo(skb)->gso_type = SKB_GSO_TCPV4;
	}

	if (vid != 0xffff)
		__vlan_hwaccel_put_tag(skb, htons(ETH_P_8021Q), vid);
	netif_receive_skb(skb);

	adapter->stats.lro_pkts++;
	adapter->stats.lrobytes += length;

	return buffer;
}

int qlcnic_process_rcv_ring(struct qlcnic_host_sds_ring *sds_ring, int max)
{
	struct qlcnic_host_rds_ring *rds_ring;
	struct qlcnic_adapter *adapter = sds_ring->adapter;
	struct list_head *cur;
	struct status_desc *desc;
	struct qlcnic_rx_buffer *rxbuf;
	int opcode, desc_cnt, count = 0;
	u64 sts_data0, sts_data1;
	u8 ring;
	u32 consumer = sds_ring->consumer;

	while (count < max) {
		desc = &sds_ring->desc_head[consumer];
		sts_data0 = le64_to_cpu(desc->status_desc_data[0]);

		if (!(sts_data0 & STATUS_OWNER_HOST))
			break;

		desc_cnt = qlcnic_get_sts_desc_cnt(sts_data0);
		opcode = qlcnic_get_sts_opcode(sts_data0);
		switch (opcode) {
		case QLCNIC_RXPKT_DESC:
		case QLCNIC_OLD_RXPKT_DESC:
		case QLCNIC_SYN_OFFLOAD:
			ring = qlcnic_get_sts_type(sts_data0);
			rxbuf = qlcnic_process_rcv(adapter, sds_ring, ring,
						   sts_data0);
			break;
		case QLCNIC_LRO_DESC:
			ring = qlcnic_get_lro_sts_type(sts_data0);
			sts_data1 = le64_to_cpu(desc->status_desc_data[1]);
			rxbuf = qlcnic_process_lro(adapter, ring, sts_data0,
						   sts_data1);
			break;
		case QLCNIC_RESPONSE_DESC:
			qlcnic_handle_fw_message(desc_cnt, consumer, sds_ring);
		default:
			goto skip;
		}
		WARN_ON(desc_cnt > 1);

		if (likely(rxbuf))
			list_add_tail(&rxbuf->list, &sds_ring->free_list[ring]);
		else
			adapter->stats.null_rxbuf++;
skip:
		for (; desc_cnt > 0; desc_cnt--) {
			desc = &sds_ring->desc_head[consumer];
			desc->status_desc_data[0] = QLCNIC_DESC_OWNER_FW;
			consumer = get_next_index(consumer, sds_ring->num_desc);
		}
		count++;
	}

	for (ring = 0; ring < adapter->max_rds_rings; ring++) {
		rds_ring = &adapter->recv_ctx->rds_rings[ring];
		if (!list_empty(&sds_ring->free_list[ring])) {
			list_for_each(cur, &sds_ring->free_list[ring]) {
				rxbuf = list_entry(cur, struct qlcnic_rx_buffer,
						   list);
				qlcnic_alloc_rx_skb(adapter, rds_ring, rxbuf);
			}
			spin_lock(&rds_ring->lock);
			list_splice_tail_init(&sds_ring->free_list[ring],
					      &rds_ring->free_list);
			spin_unlock(&rds_ring->lock);
		}

		qlcnic_post_rx_buffers_nodb(adapter, rds_ring, ring);
	}

	if (count) {
		sds_ring->consumer = consumer;
		writel(consumer, sds_ring->crb_sts_consumer);
	}

	return count;
}

void qlcnic_post_rx_buffers(struct qlcnic_adapter *adapter,
			    struct qlcnic_host_rds_ring *rds_ring, u8 ring_id)
{
	struct rcv_desc *pdesc;
	struct qlcnic_rx_buffer *buffer;
	int count = 0;
	u32 producer, handle;
	struct list_head *head;

	producer = rds_ring->producer;
	head = &rds_ring->free_list;

	while (!list_empty(head)) {

		buffer = list_entry(head->next, struct qlcnic_rx_buffer, list);

		if (!buffer->skb) {
			if (qlcnic_alloc_rx_skb(adapter, rds_ring, buffer))
				break;
		}

		count++;
		list_del(&buffer->list);

		/* make a rcv descriptor  */
		pdesc = &rds_ring->desc_head[producer];
		pdesc->addr_buffer = cpu_to_le64(buffer->dma);
		handle = qlcnic_get_ref_handle(adapter, buffer->ref_handle,
					       ring_id);
		pdesc->reference_handle = cpu_to_le16(handle);
		pdesc->buffer_length = cpu_to_le32(rds_ring->dma_size);
		producer = get_next_index(producer, rds_ring->num_desc);
	}

	if (count) {
		rds_ring->producer = producer;
		writel((producer-1) & (rds_ring->num_desc-1),
		       rds_ring->crb_rcv_producer);
	}
}

static void dump_skb(struct sk_buff *skb, struct qlcnic_adapter *adapter)
{
	int i;
	unsigned char *data = skb->data;

	pr_info(KERN_INFO "\n");
	for (i = 0; i < skb->len; i++) {
		QLCDB(adapter, DRV, "%02x ", data[i]);
		if ((i & 0x0f) == 8)
			pr_info(KERN_INFO "\n");
	}
}

static void qlcnic_process_rcv_diag(struct qlcnic_adapter *adapter, int ring,
				    u64 sts_data0)
{
	struct qlcnic_recv_context *recv_ctx = adapter->recv_ctx;
	struct sk_buff *skb;
	struct qlcnic_host_rds_ring *rds_ring;
	int index, length, cksum, pkt_offset;

	if (unlikely(ring >= adapter->max_rds_rings))
		return;

	rds_ring = &recv_ctx->rds_rings[ring];

	index = qlcnic_get_sts_refhandle(sts_data0);
	length = qlcnic_get_sts_totallength(sts_data0);
	if (unlikely(index >= rds_ring->num_desc))
		return;

	cksum  = qlcnic_get_sts_status(sts_data0);
	pkt_offset = qlcnic_get_sts_pkt_offset(sts_data0);

	skb = qlcnic_process_rxbuf(adapter, rds_ring, index, cksum);
	if (!skb)
		return;

	if (length > rds_ring->skb_size)
		skb_put(skb, rds_ring->skb_size);
	else
		skb_put(skb, length);

	if (pkt_offset)
		skb_pull(skb, pkt_offset);

	if (!qlcnic_check_loopback_buff(skb->data, adapter->mac_addr))
		adapter->ahw->diag_cnt++;
	else
		dump_skb(skb, adapter);

	dev_kfree_skb_any(skb);
	adapter->stats.rx_pkts++;
	adapter->stats.rxbytes += length;

	return;
}

void qlcnic_82xx_process_rcv_ring_diag(struct qlcnic_host_sds_ring *sds_ring)
{
	struct qlcnic_adapter *adapter = sds_ring->adapter;
	struct status_desc *desc;
	u64 sts_data0;
	int ring, opcode, desc_cnt;

	u32 consumer = sds_ring->consumer;

	desc = &sds_ring->desc_head[consumer];
	sts_data0 = le64_to_cpu(desc->status_desc_data[0]);

	if (!(sts_data0 & STATUS_OWNER_HOST))
		return;

	desc_cnt = qlcnic_get_sts_desc_cnt(sts_data0);
	opcode = qlcnic_get_sts_opcode(sts_data0);
	switch (opcode) {
	case QLCNIC_RESPONSE_DESC:
		qlcnic_handle_fw_message(desc_cnt, consumer, sds_ring);
		break;
	default:
		ring = qlcnic_get_sts_type(sts_data0);
		qlcnic_process_rcv_diag(adapter, ring, sts_data0);
		break;
	}

	for (; desc_cnt > 0; desc_cnt--) {
		desc = &sds_ring->desc_head[consumer];
		desc->status_desc_data[0] = cpu_to_le64(STATUS_OWNER_PHANTOM);
		consumer = get_next_index(consumer, sds_ring->num_desc);
	}

	sds_ring->consumer = consumer;
	writel(consumer, sds_ring->crb_sts_consumer);
}

int qlcnic_82xx_napi_add(struct qlcnic_adapter *adapter,
			 struct net_device *netdev)
{
	int ring;
	struct qlcnic_host_sds_ring *sds_ring;
	struct qlcnic_recv_context *recv_ctx = adapter->recv_ctx;
	struct qlcnic_host_tx_ring *tx_ring;

	if (qlcnic_alloc_sds_rings(recv_ctx, adapter->drv_sds_rings))
		return -ENOMEM;

<<<<<<< HEAD
	for (ring = 0; ring < adapter->max_sds_rings; ring++) {
		sds_ring = &recv_ctx->sds_rings[ring];
		if (qlcnic_check_multi_tx(adapter) &&
		    !adapter->ahw->diag_test &&
		    (adapter->max_drv_tx_rings > 1)) {
			netif_napi_add(netdev, &sds_ring->napi, qlcnic_rx_poll,
				       NAPI_POLL_WEIGHT);
		} else {
			if (ring == (adapter->max_sds_rings - 1))
=======
	for (ring = 0; ring < adapter->drv_sds_rings; ring++) {
		sds_ring = &recv_ctx->sds_rings[ring];
		if (qlcnic_check_multi_tx(adapter) &&
		    !adapter->ahw->diag_test &&
		    (adapter->drv_tx_rings > QLCNIC_SINGLE_RING)) {
			netif_napi_add(netdev, &sds_ring->napi, qlcnic_rx_poll,
				       NAPI_POLL_WEIGHT);
		} else {
			if (ring == (adapter->drv_sds_rings - 1))
>>>>>>> d8ec26d7
				netif_napi_add(netdev, &sds_ring->napi,
					       qlcnic_poll,
					       NAPI_POLL_WEIGHT);
			else
				netif_napi_add(netdev, &sds_ring->napi,
					       qlcnic_rx_poll,
					       NAPI_POLL_WEIGHT);
		}
	}

	if (qlcnic_alloc_tx_rings(adapter, netdev)) {
		qlcnic_free_sds_rings(recv_ctx);
		return -ENOMEM;
	}

	if (qlcnic_check_multi_tx(adapter) && !adapter->ahw->diag_test) {
<<<<<<< HEAD
		for (ring = 0; ring < adapter->max_drv_tx_rings; ring++) {
=======
		for (ring = 0; ring < adapter->drv_tx_rings; ring++) {
>>>>>>> d8ec26d7
			tx_ring = &adapter->tx_ring[ring];
			netif_napi_add(netdev, &tx_ring->napi, qlcnic_tx_poll,
				       NAPI_POLL_WEIGHT);
		}
	}

	return 0;
}

void qlcnic_82xx_napi_del(struct qlcnic_adapter *adapter)
{
	int ring;
	struct qlcnic_host_sds_ring *sds_ring;
	struct qlcnic_recv_context *recv_ctx = adapter->recv_ctx;
	struct qlcnic_host_tx_ring *tx_ring;

	for (ring = 0; ring < adapter->drv_sds_rings; ring++) {
		sds_ring = &recv_ctx->sds_rings[ring];
		netif_napi_del(&sds_ring->napi);
	}

	qlcnic_free_sds_rings(adapter->recv_ctx);

	if (qlcnic_check_multi_tx(adapter) && !adapter->ahw->diag_test) {
<<<<<<< HEAD
		for (ring = 0; ring < adapter->max_drv_tx_rings; ring++) {
=======
		for (ring = 0; ring < adapter->drv_tx_rings; ring++) {
>>>>>>> d8ec26d7
			tx_ring = &adapter->tx_ring[ring];
			netif_napi_del(&tx_ring->napi);
		}
	}

	qlcnic_free_tx_rings(adapter);
}

void qlcnic_82xx_napi_enable(struct qlcnic_adapter *adapter)
{
	int ring;
	struct qlcnic_host_sds_ring *sds_ring;
	struct qlcnic_host_tx_ring *tx_ring;
	struct qlcnic_recv_context *recv_ctx = adapter->recv_ctx;

	if (adapter->is_up != QLCNIC_ADAPTER_UP_MAGIC)
		return;

	for (ring = 0; ring < adapter->drv_sds_rings; ring++) {
		sds_ring = &recv_ctx->sds_rings[ring];
		napi_enable(&sds_ring->napi);
		qlcnic_enable_int(sds_ring);
	}

	if (qlcnic_check_multi_tx(adapter) &&
	    (adapter->flags & QLCNIC_MSIX_ENABLED) &&
	    !adapter->ahw->diag_test &&
<<<<<<< HEAD
	    (adapter->max_drv_tx_rings > 1)) {
		for (ring = 0; ring < adapter->max_drv_tx_rings; ring++) {
=======
	    (adapter->drv_tx_rings > QLCNIC_SINGLE_RING)) {
		for (ring = 0; ring < adapter->drv_tx_rings; ring++) {
>>>>>>> d8ec26d7
			tx_ring = &adapter->tx_ring[ring];
			napi_enable(&tx_ring->napi);
			qlcnic_enable_tx_intr(adapter, tx_ring);
		}
	}
}

void qlcnic_82xx_napi_disable(struct qlcnic_adapter *adapter)
{
	int ring;
	struct qlcnic_host_sds_ring *sds_ring;
	struct qlcnic_host_tx_ring *tx_ring;
	struct qlcnic_recv_context *recv_ctx = adapter->recv_ctx;

	if (adapter->is_up != QLCNIC_ADAPTER_UP_MAGIC)
		return;

	for (ring = 0; ring < adapter->drv_sds_rings; ring++) {
		sds_ring = &recv_ctx->sds_rings[ring];
		qlcnic_disable_int(sds_ring);
		napi_synchronize(&sds_ring->napi);
		napi_disable(&sds_ring->napi);
	}

	if ((adapter->flags & QLCNIC_MSIX_ENABLED) &&
	    !adapter->ahw->diag_test &&
	    qlcnic_check_multi_tx(adapter)) {
<<<<<<< HEAD
		for (ring = 0; ring < adapter->max_drv_tx_rings; ring++) {
=======
		for (ring = 0; ring < adapter->drv_tx_rings; ring++) {
>>>>>>> d8ec26d7
			tx_ring = &adapter->tx_ring[ring];
			qlcnic_disable_tx_int(adapter, tx_ring);
			napi_synchronize(&tx_ring->napi);
			napi_disable(&tx_ring->napi);
		}
	}
}

#define QLC_83XX_NORMAL_LB_PKT	(1ULL << 36)
#define QLC_83XX_LRO_LB_PKT	(1ULL << 46)

static inline int qlcnic_83xx_is_lb_pkt(u64 sts_data, int lro_pkt)
{
	if (lro_pkt)
		return (sts_data & QLC_83XX_LRO_LB_PKT) ? 1 : 0;
	else
		return (sts_data & QLC_83XX_NORMAL_LB_PKT) ? 1 : 0;
}

static struct qlcnic_rx_buffer *
qlcnic_83xx_process_rcv(struct qlcnic_adapter *adapter,
			struct qlcnic_host_sds_ring *sds_ring,
			u8 ring, u64 sts_data[])
{
	struct net_device *netdev = adapter->netdev;
	struct qlcnic_recv_context *recv_ctx = adapter->recv_ctx;
	struct qlcnic_rx_buffer *buffer;
	struct sk_buff *skb;
	struct qlcnic_host_rds_ring *rds_ring;
	int index, length, cksum, is_lb_pkt;
	u16 vid = 0xffff, t_vid;

	if (unlikely(ring >= adapter->max_rds_rings))
		return NULL;

	rds_ring = &recv_ctx->rds_rings[ring];

	index = qlcnic_83xx_hndl(sts_data[0]);
	if (unlikely(index >= rds_ring->num_desc))
		return NULL;

	buffer = &rds_ring->rx_buf_arr[index];
	length = qlcnic_83xx_pktln(sts_data[0]);
	cksum  = qlcnic_83xx_csum_status(sts_data[1]);
	skb = qlcnic_process_rxbuf(adapter, rds_ring, index, cksum);
	if (!skb)
		return buffer;

	if (adapter->drv_mac_learn &&
	    (adapter->flags & QLCNIC_ESWITCH_ENABLED)) {
		t_vid = 0;
		is_lb_pkt = qlcnic_83xx_is_lb_pkt(sts_data[1], 0);
		qlcnic_add_lb_filter(adapter, skb, is_lb_pkt, t_vid);
	}

	if (length > rds_ring->skb_size)
		skb_put(skb, rds_ring->skb_size);
	else
		skb_put(skb, length);

	if (unlikely(qlcnic_check_rx_tagging(adapter, skb, &vid))) {
		adapter->stats.rxdropped++;
		dev_kfree_skb(skb);
		return buffer;
	}

	skb->protocol = eth_type_trans(skb, netdev);

	if (vid != 0xffff)
		__vlan_hwaccel_put_tag(skb, htons(ETH_P_8021Q), vid);

	napi_gro_receive(&sds_ring->napi, skb);

	adapter->stats.rx_pkts++;
	adapter->stats.rxbytes += length;

	return buffer;
}

static struct qlcnic_rx_buffer *
qlcnic_83xx_process_lro(struct qlcnic_adapter *adapter,
			u8 ring, u64 sts_data[])
{
	struct net_device *netdev = adapter->netdev;
	struct qlcnic_recv_context *recv_ctx = adapter->recv_ctx;
	struct qlcnic_rx_buffer *buffer;
	struct sk_buff *skb;
	struct qlcnic_host_rds_ring *rds_ring;
	struct iphdr *iph;
	struct ipv6hdr *ipv6h;
	struct tcphdr *th;
	bool push;
	int l2_hdr_offset, l4_hdr_offset;
	int index, is_lb_pkt;
	u16 lro_length, length, data_offset, gso_size;
	u16 vid = 0xffff, t_vid;

	if (unlikely(ring > adapter->max_rds_rings))
		return NULL;

	rds_ring = &recv_ctx->rds_rings[ring];

	index = qlcnic_83xx_hndl(sts_data[0]);
	if (unlikely(index > rds_ring->num_desc))
		return NULL;

	buffer = &rds_ring->rx_buf_arr[index];

	lro_length = qlcnic_83xx_lro_pktln(sts_data[0]);
	l2_hdr_offset = qlcnic_83xx_l2_hdr_off(sts_data[1]);
	l4_hdr_offset = qlcnic_83xx_l4_hdr_off(sts_data[1]);
	push = qlcnic_83xx_is_psh_bit(sts_data[1]);

	skb = qlcnic_process_rxbuf(adapter, rds_ring, index, STATUS_CKSUM_OK);
	if (!skb)
		return buffer;

	if (adapter->drv_mac_learn &&
	    (adapter->flags & QLCNIC_ESWITCH_ENABLED)) {
		t_vid = 0;
		is_lb_pkt = qlcnic_83xx_is_lb_pkt(sts_data[1], 1);
		qlcnic_add_lb_filter(adapter, skb, is_lb_pkt, t_vid);
	}
	if (qlcnic_83xx_is_tstamp(sts_data[1]))
		data_offset = l4_hdr_offset + QLCNIC_TCP_TS_HDR_SIZE;
	else
		data_offset = l4_hdr_offset + QLCNIC_TCP_HDR_SIZE;

	skb_put(skb, lro_length + data_offset);
	skb_pull(skb, l2_hdr_offset);

	if (unlikely(qlcnic_check_rx_tagging(adapter, skb, &vid))) {
		adapter->stats.rxdropped++;
		dev_kfree_skb(skb);
		return buffer;
	}

	skb->protocol = eth_type_trans(skb, netdev);
	if (ntohs(skb->protocol) == ETH_P_IPV6) {
		ipv6h = (struct ipv6hdr *)skb->data;
		th = (struct tcphdr *)(skb->data + sizeof(struct ipv6hdr));

		length = (th->doff << 2) + lro_length;
		ipv6h->payload_len = htons(length);
	} else {
		iph = (struct iphdr *)skb->data;
		th = (struct tcphdr *)(skb->data + (iph->ihl << 2));
		length = (iph->ihl << 2) + (th->doff << 2) + lro_length;
		csum_replace2(&iph->check, iph->tot_len, htons(length));
		iph->tot_len = htons(length);
	}

	th->psh = push;
	length = skb->len;

	if (adapter->flags & QLCNIC_FW_LRO_MSS_CAP) {
		gso_size = qlcnic_83xx_get_lro_sts_mss(sts_data[0]);
		skb_shinfo(skb)->gso_size = gso_size;
		if (skb->protocol == htons(ETH_P_IPV6))
			skb_shinfo(skb)->gso_type = SKB_GSO_TCPV6;
		else
			skb_shinfo(skb)->gso_type = SKB_GSO_TCPV4;
	}

	if (vid != 0xffff)
		__vlan_hwaccel_put_tag(skb, htons(ETH_P_8021Q), vid);

	netif_receive_skb(skb);

	adapter->stats.lro_pkts++;
	adapter->stats.lrobytes += length;
	return buffer;
}

static int qlcnic_83xx_process_rcv_ring(struct qlcnic_host_sds_ring *sds_ring,
					int max)
{
	struct qlcnic_host_rds_ring *rds_ring;
	struct qlcnic_adapter *adapter = sds_ring->adapter;
	struct list_head *cur;
	struct status_desc *desc;
	struct qlcnic_rx_buffer *rxbuf = NULL;
	u8 ring;
	u64 sts_data[2];
	int count = 0, opcode;
	u32 consumer = sds_ring->consumer;

	while (count < max) {
		desc = &sds_ring->desc_head[consumer];
		sts_data[1] = le64_to_cpu(desc->status_desc_data[1]);
		opcode = qlcnic_83xx_opcode(sts_data[1]);
		if (!opcode)
			break;
		sts_data[0] = le64_to_cpu(desc->status_desc_data[0]);
		ring = QLCNIC_FETCH_RING_ID(sts_data[0]);

		switch (opcode) {
		case QLC_83XX_REG_DESC:
			rxbuf = qlcnic_83xx_process_rcv(adapter, sds_ring,
							ring, sts_data);
			break;
		case QLC_83XX_LRO_DESC:
			rxbuf = qlcnic_83xx_process_lro(adapter, ring,
							sts_data);
			break;
		default:
			dev_info(&adapter->pdev->dev,
				 "Unknown opcode: 0x%x\n", opcode);
			goto skip;
		}

		if (likely(rxbuf))
			list_add_tail(&rxbuf->list, &sds_ring->free_list[ring]);
		else
			adapter->stats.null_rxbuf++;
skip:
		desc = &sds_ring->desc_head[consumer];
		/* Reset the descriptor */
		desc->status_desc_data[1] = 0;
		consumer = get_next_index(consumer, sds_ring->num_desc);
		count++;
	}
	for (ring = 0; ring < adapter->max_rds_rings; ring++) {
		rds_ring = &adapter->recv_ctx->rds_rings[ring];
		if (!list_empty(&sds_ring->free_list[ring])) {
			list_for_each(cur, &sds_ring->free_list[ring]) {
				rxbuf = list_entry(cur, struct qlcnic_rx_buffer,
						   list);
				qlcnic_alloc_rx_skb(adapter, rds_ring, rxbuf);
			}
			spin_lock(&rds_ring->lock);
			list_splice_tail_init(&sds_ring->free_list[ring],
					      &rds_ring->free_list);
			spin_unlock(&rds_ring->lock);
		}
		qlcnic_post_rx_buffers_nodb(adapter, rds_ring, ring);
	}
	if (count) {
		sds_ring->consumer = consumer;
		writel(consumer, sds_ring->crb_sts_consumer);
	}
	return count;
}

static int qlcnic_83xx_msix_sriov_vf_poll(struct napi_struct *napi, int budget)
{
	int tx_complete;
	int work_done;
	struct qlcnic_host_sds_ring *sds_ring;
	struct qlcnic_adapter *adapter;
	struct qlcnic_host_tx_ring *tx_ring;

	sds_ring = container_of(napi, struct qlcnic_host_sds_ring, napi);
	adapter = sds_ring->adapter;
	/* tx ring count = 1 */
	tx_ring = adapter->tx_ring;

	tx_complete = qlcnic_process_cmd_ring(adapter, tx_ring, budget);
	work_done = qlcnic_83xx_process_rcv_ring(sds_ring, budget);
	if ((work_done < budget) && tx_complete) {
		napi_complete(&sds_ring->napi);
		qlcnic_83xx_enable_intr(adapter, sds_ring);
	}

	return work_done;
}

static int qlcnic_83xx_poll(struct napi_struct *napi, int budget)
{
	int tx_complete;
	int work_done;
	struct qlcnic_host_sds_ring *sds_ring;
	struct qlcnic_adapter *adapter;
	struct qlcnic_host_tx_ring *tx_ring;

	sds_ring = container_of(napi, struct qlcnic_host_sds_ring, napi);
	adapter = sds_ring->adapter;
	/* tx ring count = 1 */
	tx_ring = adapter->tx_ring;

	tx_complete = qlcnic_process_cmd_ring(adapter, tx_ring, budget);
	work_done = qlcnic_83xx_process_rcv_ring(sds_ring, budget);
	if ((work_done < budget) && tx_complete) {
		napi_complete(&sds_ring->napi);
		qlcnic_83xx_enable_intr(adapter, sds_ring);
	}

	return work_done;
}

static int qlcnic_83xx_msix_tx_poll(struct napi_struct *napi, int budget)
{
	int work_done;
	struct qlcnic_host_tx_ring *tx_ring;
	struct qlcnic_adapter *adapter;

	budget = QLCNIC_TX_POLL_BUDGET;
	tx_ring = container_of(napi, struct qlcnic_host_tx_ring, napi);
	adapter = tx_ring->adapter;
	work_done = qlcnic_process_cmd_ring(adapter, tx_ring, budget);
	if (work_done) {
		napi_complete(&tx_ring->napi);
		if (test_bit(__QLCNIC_DEV_UP , &adapter->state))
			qlcnic_83xx_enable_tx_intr(adapter, tx_ring);
	}

	return work_done;
}

static int qlcnic_83xx_rx_poll(struct napi_struct *napi, int budget)
{
	int work_done;
	struct qlcnic_host_sds_ring *sds_ring;
	struct qlcnic_adapter *adapter;

	sds_ring = container_of(napi, struct qlcnic_host_sds_ring, napi);
	adapter = sds_ring->adapter;
	work_done = qlcnic_83xx_process_rcv_ring(sds_ring, budget);
	if (work_done < budget) {
		napi_complete(&sds_ring->napi);
		if (test_bit(__QLCNIC_DEV_UP, &adapter->state))
			qlcnic_83xx_enable_intr(adapter, sds_ring);
	}

	return work_done;
}

void qlcnic_83xx_napi_enable(struct qlcnic_adapter *adapter)
{
	int ring;
	struct qlcnic_host_sds_ring *sds_ring;
	struct qlcnic_host_tx_ring *tx_ring;
	struct qlcnic_recv_context *recv_ctx = adapter->recv_ctx;

	if (adapter->is_up != QLCNIC_ADAPTER_UP_MAGIC)
		return;

	for (ring = 0; ring < adapter->drv_sds_rings; ring++) {
		sds_ring = &recv_ctx->sds_rings[ring];
		napi_enable(&sds_ring->napi);
		if (adapter->flags & QLCNIC_MSIX_ENABLED)
			qlcnic_83xx_enable_intr(adapter, sds_ring);
	}

	if ((adapter->flags & QLCNIC_MSIX_ENABLED) &&
	    !(adapter->flags & QLCNIC_TX_INTR_SHARED)) {
		for (ring = 0; ring < adapter->drv_tx_rings; ring++) {
			tx_ring = &adapter->tx_ring[ring];
			napi_enable(&tx_ring->napi);
			qlcnic_83xx_enable_tx_intr(adapter, tx_ring);
		}
	}
}

void qlcnic_83xx_napi_disable(struct qlcnic_adapter *adapter)
{
	int ring;
	struct qlcnic_host_sds_ring *sds_ring;
	struct qlcnic_recv_context *recv_ctx = adapter->recv_ctx;
	struct qlcnic_host_tx_ring *tx_ring;

	if (adapter->is_up != QLCNIC_ADAPTER_UP_MAGIC)
		return;

	for (ring = 0; ring < adapter->drv_sds_rings; ring++) {
		sds_ring = &recv_ctx->sds_rings[ring];
		if (adapter->flags & QLCNIC_MSIX_ENABLED)
			qlcnic_83xx_disable_intr(adapter, sds_ring);
		napi_synchronize(&sds_ring->napi);
		napi_disable(&sds_ring->napi);
	}

	if ((adapter->flags & QLCNIC_MSIX_ENABLED) &&
	    !(adapter->flags & QLCNIC_TX_INTR_SHARED)) {
		for (ring = 0; ring < adapter->drv_tx_rings; ring++) {
			tx_ring = &adapter->tx_ring[ring];
			qlcnic_83xx_disable_tx_intr(adapter, tx_ring);
			napi_synchronize(&tx_ring->napi);
			napi_disable(&tx_ring->napi);
		}
	}
}

int qlcnic_83xx_napi_add(struct qlcnic_adapter *adapter,
			 struct net_device *netdev)
{
	int ring;
	struct qlcnic_host_sds_ring *sds_ring;
	struct qlcnic_host_tx_ring *tx_ring;
	struct qlcnic_recv_context *recv_ctx = adapter->recv_ctx;

	if (qlcnic_alloc_sds_rings(recv_ctx, adapter->drv_sds_rings))
		return -ENOMEM;

<<<<<<< HEAD
	for (ring = 0; ring < adapter->max_sds_rings; ring++) {
=======
	for (ring = 0; ring < adapter->drv_sds_rings; ring++) {
>>>>>>> d8ec26d7
		sds_ring = &recv_ctx->sds_rings[ring];
		if (adapter->flags & QLCNIC_MSIX_ENABLED) {
			if (!(adapter->flags & QLCNIC_TX_INTR_SHARED))
				netif_napi_add(netdev, &sds_ring->napi,
					       qlcnic_83xx_rx_poll,
					       NAPI_POLL_WEIGHT);
			else
				netif_napi_add(netdev, &sds_ring->napi,
					       qlcnic_83xx_msix_sriov_vf_poll,
					       NAPI_POLL_WEIGHT);

		} else {
			netif_napi_add(netdev, &sds_ring->napi,
				       qlcnic_83xx_poll,
				       NAPI_POLL_WEIGHT);
		}
	}

	if (qlcnic_alloc_tx_rings(adapter, netdev)) {
		qlcnic_free_sds_rings(recv_ctx);
		return -ENOMEM;
	}

	if ((adapter->flags & QLCNIC_MSIX_ENABLED) &&
	    !(adapter->flags & QLCNIC_TX_INTR_SHARED)) {
		for (ring = 0; ring < adapter->drv_tx_rings; ring++) {
			tx_ring = &adapter->tx_ring[ring];
			netif_napi_add(netdev, &tx_ring->napi,
				       qlcnic_83xx_msix_tx_poll,
				       NAPI_POLL_WEIGHT);
		}
	}

	return 0;
}

void qlcnic_83xx_napi_del(struct qlcnic_adapter *adapter)
{
	int ring;
	struct qlcnic_host_sds_ring *sds_ring;
	struct qlcnic_recv_context *recv_ctx = adapter->recv_ctx;
	struct qlcnic_host_tx_ring *tx_ring;

	for (ring = 0; ring < adapter->drv_sds_rings; ring++) {
		sds_ring = &recv_ctx->sds_rings[ring];
		netif_napi_del(&sds_ring->napi);
	}

	qlcnic_free_sds_rings(adapter->recv_ctx);

	if ((adapter->flags & QLCNIC_MSIX_ENABLED) &&
	    !(adapter->flags & QLCNIC_TX_INTR_SHARED)) {
		for (ring = 0; ring < adapter->drv_tx_rings; ring++) {
			tx_ring = &adapter->tx_ring[ring];
			netif_napi_del(&tx_ring->napi);
		}
	}

	qlcnic_free_tx_rings(adapter);
}

void qlcnic_83xx_process_rcv_diag(struct qlcnic_adapter *adapter,
				  int ring, u64 sts_data[])
{
	struct qlcnic_recv_context *recv_ctx = adapter->recv_ctx;
	struct sk_buff *skb;
	struct qlcnic_host_rds_ring *rds_ring;
	int index, length;

	if (unlikely(ring >= adapter->max_rds_rings))
		return;

	rds_ring = &recv_ctx->rds_rings[ring];
	index = qlcnic_83xx_hndl(sts_data[0]);
	if (unlikely(index >= rds_ring->num_desc))
		return;

	length = qlcnic_83xx_pktln(sts_data[0]);

	skb = qlcnic_process_rxbuf(adapter, rds_ring, index, STATUS_CKSUM_OK);
	if (!skb)
		return;

	if (length > rds_ring->skb_size)
		skb_put(skb, rds_ring->skb_size);
	else
		skb_put(skb, length);

	if (!qlcnic_check_loopback_buff(skb->data, adapter->mac_addr))
		adapter->ahw->diag_cnt++;
	else
		dump_skb(skb, adapter);

	dev_kfree_skb_any(skb);
	return;
}

void qlcnic_83xx_process_rcv_ring_diag(struct qlcnic_host_sds_ring *sds_ring)
{
	struct qlcnic_adapter *adapter = sds_ring->adapter;
	struct status_desc *desc;
	u64 sts_data[2];
	int ring, opcode;
	u32 consumer = sds_ring->consumer;

	desc = &sds_ring->desc_head[consumer];
	sts_data[0] = le64_to_cpu(desc->status_desc_data[0]);
	sts_data[1] = le64_to_cpu(desc->status_desc_data[1]);
	opcode = qlcnic_83xx_opcode(sts_data[1]);
	if (!opcode)
		return;

	ring = QLCNIC_FETCH_RING_ID(qlcnic_83xx_hndl(sts_data[0]));
	qlcnic_83xx_process_rcv_diag(adapter, ring, sts_data);
	desc = &sds_ring->desc_head[consumer];
	desc->status_desc_data[0] = cpu_to_le64(STATUS_OWNER_PHANTOM);
	consumer = get_next_index(consumer, sds_ring->num_desc);
	sds_ring->consumer = consumer;
	writel(consumer, sds_ring->crb_sts_consumer);
}<|MERGE_RESOLUTION|>--- conflicted
+++ resolved
@@ -581,14 +581,7 @@
 			goto drop_packet;
 	}
 
-<<<<<<< HEAD
-	if (qlcnic_check_multi_tx(adapter))
-		tx_ring = &adapter->tx_ring[skb_get_queue_mapping(skb)];
-	else
-		tx_ring = &adapter->tx_ring[0];
-=======
 	tx_ring = &adapter->tx_ring[skb_get_queue_mapping(skb)];
->>>>>>> d8ec26d7
 	num_txd = tx_ring->num_desc;
 
 	frag_count = skb_shinfo(skb)->nr_frags + 1;
@@ -611,12 +604,7 @@
 		if (qlcnic_tx_avail(tx_ring) > TX_STOP_THRESH) {
 			netif_tx_start_queue(tx_ring->txq);
 		} else {
-<<<<<<< HEAD
-			adapter->stats.xmit_off++;
-			tx_ring->xmit_off++;
-=======
 			tx_ring->tx_stats.xmit_off++;
->>>>>>> d8ec26d7
 			return NETDEV_TX_BUSY;
 		}
 	}
@@ -677,14 +665,8 @@
 	if (adapter->drv_mac_learn)
 		qlcnic_send_filter(adapter, first_desc, skb);
 
-<<<<<<< HEAD
-	adapter->stats.txbytes += skb->len;
-	adapter->stats.xmitcalled++;
-	tx_ring->xmit_called++;
-=======
 	tx_ring->tx_stats.tx_bytes += skb->len;
 	tx_ring->tx_stats.xmit_called++;
->>>>>>> d8ec26d7
 
 	qlcnic_update_cmd_producer(tx_ring);
 
@@ -705,14 +687,7 @@
 	if (adapter->ahw->linkup && !linkup) {
 		netdev_info(netdev, "NIC Link is down\n");
 		adapter->ahw->linkup = 0;
-<<<<<<< HEAD
-		if (netif_running(netdev)) {
-			netif_carrier_off(netdev);
-			netif_tx_stop_all_queues(netdev);
-		}
-=======
 		netif_carrier_off(netdev);
->>>>>>> d8ec26d7
 	} else if (!adapter->ahw->linkup && linkup) {
 		/* Do not advertise Link up if the port is in loopback mode */
 		if (qlcnic_83xx_check(adapter) && adapter->ahw->lb_mode)
@@ -807,12 +782,9 @@
 	struct net_device *netdev = adapter->netdev;
 	struct qlcnic_skb_frag *frag;
 
-<<<<<<< HEAD
-=======
 	if (!spin_trylock(&tx_ring->tx_clean_lock))
 		return 1;
 
->>>>>>> d8ec26d7
 	sw_consumer = tx_ring->sw_consumer;
 	hw_consumer = le32_to_cpu(*(tx_ring->hw_consumer));
 
@@ -829,12 +801,7 @@
 					       PCI_DMA_TODEVICE);
 				frag->dma = 0ULL;
 			}
-<<<<<<< HEAD
-			adapter->stats.xmitfinished++;
-			tx_ring->xmit_finished++;
-=======
 			tx_ring->tx_stats.xmit_finished++;
->>>>>>> d8ec26d7
 			dev_kfree_skb_any(buffer->skb);
 			buffer->skb = NULL;
 		}
@@ -852,12 +819,7 @@
 		    netif_carrier_ok(netdev)) {
 			if (qlcnic_tx_avail(tx_ring) > TX_STOP_THRESH) {
 				netif_tx_wake_queue(tx_ring->txq);
-<<<<<<< HEAD
-				adapter->stats.xmit_on++;
-				tx_ring->xmit_on++;
-=======
 				tx_ring->tx_stats.xmit_on++;
->>>>>>> d8ec26d7
 			}
 		}
 		adapter->tx_timeo_cnt = 0;
@@ -877,11 +839,8 @@
 	 */
 	hw_consumer = le32_to_cpu(*(tx_ring->hw_consumer));
 	done = (sw_consumer == hw_consumer);
-<<<<<<< HEAD
-=======
 
 	spin_unlock(&tx_ring->tx_clean_lock);
->>>>>>> d8ec26d7
 
 	return done;
 }
@@ -1049,11 +1008,7 @@
 		}
 		break;
 	case QLCNIC_C2H_OPCODE_GET_DCB_AEN:
-<<<<<<< HEAD
-		qlcnic_dcb_handle_aen(adapter, (void *)&msg);
-=======
 		qlcnic_dcb_aen_handler(adapter->dcb, (void *)&msg);
->>>>>>> d8ec26d7
 		break;
 	default:
 		break;
@@ -1508,17 +1463,6 @@
 	if (qlcnic_alloc_sds_rings(recv_ctx, adapter->drv_sds_rings))
 		return -ENOMEM;
 
-<<<<<<< HEAD
-	for (ring = 0; ring < adapter->max_sds_rings; ring++) {
-		sds_ring = &recv_ctx->sds_rings[ring];
-		if (qlcnic_check_multi_tx(adapter) &&
-		    !adapter->ahw->diag_test &&
-		    (adapter->max_drv_tx_rings > 1)) {
-			netif_napi_add(netdev, &sds_ring->napi, qlcnic_rx_poll,
-				       NAPI_POLL_WEIGHT);
-		} else {
-			if (ring == (adapter->max_sds_rings - 1))
-=======
 	for (ring = 0; ring < adapter->drv_sds_rings; ring++) {
 		sds_ring = &recv_ctx->sds_rings[ring];
 		if (qlcnic_check_multi_tx(adapter) &&
@@ -1528,7 +1472,6 @@
 				       NAPI_POLL_WEIGHT);
 		} else {
 			if (ring == (adapter->drv_sds_rings - 1))
->>>>>>> d8ec26d7
 				netif_napi_add(netdev, &sds_ring->napi,
 					       qlcnic_poll,
 					       NAPI_POLL_WEIGHT);
@@ -1545,11 +1488,7 @@
 	}
 
 	if (qlcnic_check_multi_tx(adapter) && !adapter->ahw->diag_test) {
-<<<<<<< HEAD
-		for (ring = 0; ring < adapter->max_drv_tx_rings; ring++) {
-=======
 		for (ring = 0; ring < adapter->drv_tx_rings; ring++) {
->>>>>>> d8ec26d7
 			tx_ring = &adapter->tx_ring[ring];
 			netif_napi_add(netdev, &tx_ring->napi, qlcnic_tx_poll,
 				       NAPI_POLL_WEIGHT);
@@ -1574,11 +1513,7 @@
 	qlcnic_free_sds_rings(adapter->recv_ctx);
 
 	if (qlcnic_check_multi_tx(adapter) && !adapter->ahw->diag_test) {
-<<<<<<< HEAD
-		for (ring = 0; ring < adapter->max_drv_tx_rings; ring++) {
-=======
 		for (ring = 0; ring < adapter->drv_tx_rings; ring++) {
->>>>>>> d8ec26d7
 			tx_ring = &adapter->tx_ring[ring];
 			netif_napi_del(&tx_ring->napi);
 		}
@@ -1606,13 +1541,8 @@
 	if (qlcnic_check_multi_tx(adapter) &&
 	    (adapter->flags & QLCNIC_MSIX_ENABLED) &&
 	    !adapter->ahw->diag_test &&
-<<<<<<< HEAD
-	    (adapter->max_drv_tx_rings > 1)) {
-		for (ring = 0; ring < adapter->max_drv_tx_rings; ring++) {
-=======
 	    (adapter->drv_tx_rings > QLCNIC_SINGLE_RING)) {
 		for (ring = 0; ring < adapter->drv_tx_rings; ring++) {
->>>>>>> d8ec26d7
 			tx_ring = &adapter->tx_ring[ring];
 			napi_enable(&tx_ring->napi);
 			qlcnic_enable_tx_intr(adapter, tx_ring);
@@ -1640,11 +1570,7 @@
 	if ((adapter->flags & QLCNIC_MSIX_ENABLED) &&
 	    !adapter->ahw->diag_test &&
 	    qlcnic_check_multi_tx(adapter)) {
-<<<<<<< HEAD
-		for (ring = 0; ring < adapter->max_drv_tx_rings; ring++) {
-=======
 		for (ring = 0; ring < adapter->drv_tx_rings; ring++) {
->>>>>>> d8ec26d7
 			tx_ring = &adapter->tx_ring[ring];
 			qlcnic_disable_tx_int(adapter, tx_ring);
 			napi_synchronize(&tx_ring->napi);
@@ -2039,11 +1965,7 @@
 	if (qlcnic_alloc_sds_rings(recv_ctx, adapter->drv_sds_rings))
 		return -ENOMEM;
 
-<<<<<<< HEAD
-	for (ring = 0; ring < adapter->max_sds_rings; ring++) {
-=======
 	for (ring = 0; ring < adapter->drv_sds_rings; ring++) {
->>>>>>> d8ec26d7
 		sds_ring = &recv_ctx->sds_rings[ring];
 		if (adapter->flags & QLCNIC_MSIX_ENABLED) {
 			if (!(adapter->flags & QLCNIC_TX_INTR_SHARED))
