/******************************************************************************
 *
 * GPL LICENSE SUMMARY
 *
 * Copyright(c) 2008 - 2010 Intel Corporation. All rights reserved.
 *
 * This program is free software; you can redistribute it and/or modify
 * it under the terms of version 2 of the GNU General Public License as
 * published by the Free Software Foundation.
 *
 * This program is distributed in the hope that it will be useful, but
 * WITHOUT ANY WARRANTY; without even the implied warranty of
 * MERCHANTABILITY or FITNESS FOR A PARTICULAR PURPOSE.  See the GNU
 * General Public License for more details.
 *
 * You should have received a copy of the GNU General Public License
 * along with this program; if not, write to the Free Software
 * Foundation, Inc., 51 Franklin Street, Fifth Floor, Boston, MA 02110,
 * USA
 *
 * The full GNU General Public License is included in this distribution
 * in the file called LICENSE.GPL.
 *
 * Contact Information:
 *  Intel Linux Wireless <ilw@linux.intel.com>
 * Intel Corporation, 5200 N.E. Elam Young Parkway, Hillsboro, OR 97124-6497
 *****************************************************************************/

#include <linux/kernel.h>
#include <linux/module.h>
#include <linux/etherdevice.h>
#include <linux/sched.h>
#include <linux/slab.h>
#include <net/mac80211.h>

#include "iwl-eeprom.h"
#include "iwl-dev.h" /* FIXME: remove */
#include "iwl-debug.h"
#include "iwl-core.h"
#include "iwl-io.h"
#include "iwl-power.h"
#include "iwl-sta.h"
#include "iwl-helpers.h"


MODULE_DESCRIPTION("iwl core");
MODULE_VERSION(IWLWIFI_VERSION);
MODULE_AUTHOR(DRV_COPYRIGHT " " DRV_AUTHOR);
MODULE_LICENSE("GPL");

/*
 * set bt_coex_active to true, uCode will do kill/defer
 * every time the priority line is asserted (BT is sending signals on the
 * priority line in the PCIx).
 * set bt_coex_active to false, uCode will ignore the BT activity and
 * perform the normal operation
 *
 * User might experience transmit issue on some platform due to WiFi/BT
 * co-exist problem. The possible behaviors are:
 *   Able to scan and finding all the available AP
 *   Not able to associate with any AP
 * On those platforms, WiFi communication can be restored by set
 * "bt_coex_active" module parameter to "false"
 *
 * default: bt_coex_active = true (BT_COEX_ENABLE)
 */
bool bt_coex_active = true;
EXPORT_SYMBOL_GPL(bt_coex_active);
module_param(bt_coex_active, bool, S_IRUGO);
MODULE_PARM_DESC(bt_coex_active, "enable wifi/bluetooth co-exist");

u32 iwl_debug_level;
EXPORT_SYMBOL(iwl_debug_level);

const u8 iwl_bcast_addr[ETH_ALEN] = { 0xFF, 0xFF, 0xFF, 0xFF, 0xFF, 0xFF };
EXPORT_SYMBOL(iwl_bcast_addr);


/* This function both allocates and initializes hw and priv. */
struct ieee80211_hw *iwl_alloc_all(struct iwl_cfg *cfg)
{
	struct iwl_priv *priv;
	/* mac80211 allocates memory for this device instance, including
	 *   space for this driver's private structure */
	struct ieee80211_hw *hw;

	hw = ieee80211_alloc_hw(sizeof(struct iwl_priv),
				cfg->ops->ieee80211_ops);
	if (hw == NULL) {
		pr_err("%s: Can not allocate network device\n",
		       cfg->name);
		goto out;
	}

	priv = hw->priv;
	priv->hw = hw;

out:
	return hw;
}
EXPORT_SYMBOL(iwl_alloc_all);

#define MAX_BIT_RATE_40_MHZ 150 /* Mbps */
#define MAX_BIT_RATE_20_MHZ 72 /* Mbps */
static void iwlcore_init_ht_hw_capab(const struct iwl_priv *priv,
			      struct ieee80211_sta_ht_cap *ht_info,
			      enum ieee80211_band band)
{
	u16 max_bit_rate = 0;
	u8 rx_chains_num = priv->hw_params.rx_chains_num;
	u8 tx_chains_num = priv->hw_params.tx_chains_num;

	ht_info->cap = 0;
	memset(&ht_info->mcs, 0, sizeof(ht_info->mcs));

	ht_info->ht_supported = true;

	if (priv->cfg->ht_params &&
	    priv->cfg->ht_params->ht_greenfield_support)
		ht_info->cap |= IEEE80211_HT_CAP_GRN_FLD;
	ht_info->cap |= IEEE80211_HT_CAP_SGI_20;
	max_bit_rate = MAX_BIT_RATE_20_MHZ;
	if (priv->hw_params.ht40_channel & BIT(band)) {
		ht_info->cap |= IEEE80211_HT_CAP_SUP_WIDTH_20_40;
		ht_info->cap |= IEEE80211_HT_CAP_SGI_40;
		ht_info->mcs.rx_mask[4] = 0x01;
		max_bit_rate = MAX_BIT_RATE_40_MHZ;
	}

	if (priv->cfg->mod_params->amsdu_size_8K)
		ht_info->cap |= IEEE80211_HT_CAP_MAX_AMSDU;

	ht_info->ampdu_factor = CFG_HT_RX_AMPDU_FACTOR_DEF;
	if (priv->cfg->bt_params && priv->cfg->bt_params->ampdu_factor)
		ht_info->ampdu_factor = priv->cfg->bt_params->ampdu_factor;
	ht_info->ampdu_density = CFG_HT_MPDU_DENSITY_DEF;
	if (priv->cfg->bt_params && priv->cfg->bt_params->ampdu_density)
		ht_info->ampdu_density = priv->cfg->bt_params->ampdu_density;

	ht_info->mcs.rx_mask[0] = 0xFF;
	if (rx_chains_num >= 2)
		ht_info->mcs.rx_mask[1] = 0xFF;
	if (rx_chains_num >= 3)
		ht_info->mcs.rx_mask[2] = 0xFF;

	/* Highest supported Rx data rate */
	max_bit_rate *= rx_chains_num;
	WARN_ON(max_bit_rate & ~IEEE80211_HT_MCS_RX_HIGHEST_MASK);
	ht_info->mcs.rx_highest = cpu_to_le16(max_bit_rate);

	/* Tx MCS capabilities */
	ht_info->mcs.tx_params = IEEE80211_HT_MCS_TX_DEFINED;
	if (tx_chains_num != rx_chains_num) {
		ht_info->mcs.tx_params |= IEEE80211_HT_MCS_TX_RX_DIFF;
		ht_info->mcs.tx_params |= ((tx_chains_num - 1) <<
				IEEE80211_HT_MCS_TX_MAX_STREAMS_SHIFT);
	}
}

/**
 * iwlcore_init_geos - Initialize mac80211's geo/channel info based from eeprom
 */
int iwlcore_init_geos(struct iwl_priv *priv)
{
	struct iwl_channel_info *ch;
	struct ieee80211_supported_band *sband;
	struct ieee80211_channel *channels;
	struct ieee80211_channel *geo_ch;
	struct ieee80211_rate *rates;
	int i = 0;

	if (priv->bands[IEEE80211_BAND_2GHZ].n_bitrates ||
	    priv->bands[IEEE80211_BAND_5GHZ].n_bitrates) {
		IWL_DEBUG_INFO(priv, "Geography modes already initialized.\n");
		set_bit(STATUS_GEO_CONFIGURED, &priv->status);
		return 0;
	}

	channels = kzalloc(sizeof(struct ieee80211_channel) *
			   priv->channel_count, GFP_KERNEL);
	if (!channels)
		return -ENOMEM;

	rates = kzalloc((sizeof(struct ieee80211_rate) * IWL_RATE_COUNT_LEGACY),
			GFP_KERNEL);
	if (!rates) {
		kfree(channels);
		return -ENOMEM;
	}

	/* 5.2GHz channels start after the 2.4GHz channels */
	sband = &priv->bands[IEEE80211_BAND_5GHZ];
	sband->channels = &channels[ARRAY_SIZE(iwl_eeprom_band_1)];
	/* just OFDM */
	sband->bitrates = &rates[IWL_FIRST_OFDM_RATE];
	sband->n_bitrates = IWL_RATE_COUNT_LEGACY - IWL_FIRST_OFDM_RATE;

	if (priv->cfg->sku & IWL_SKU_N)
		iwlcore_init_ht_hw_capab(priv, &sband->ht_cap,
					 IEEE80211_BAND_5GHZ);

	sband = &priv->bands[IEEE80211_BAND_2GHZ];
	sband->channels = channels;
	/* OFDM & CCK */
	sband->bitrates = rates;
	sband->n_bitrates = IWL_RATE_COUNT_LEGACY;

	if (priv->cfg->sku & IWL_SKU_N)
		iwlcore_init_ht_hw_capab(priv, &sband->ht_cap,
					 IEEE80211_BAND_2GHZ);

	priv->ieee_channels = channels;
	priv->ieee_rates = rates;

	for (i = 0;  i < priv->channel_count; i++) {
		ch = &priv->channel_info[i];

		/* FIXME: might be removed if scan is OK */
		if (!is_channel_valid(ch))
			continue;

		if (is_channel_a_band(ch))
			sband =  &priv->bands[IEEE80211_BAND_5GHZ];
		else
			sband =  &priv->bands[IEEE80211_BAND_2GHZ];

		geo_ch = &sband->channels[sband->n_channels++];

		geo_ch->center_freq =
				ieee80211_channel_to_frequency(ch->channel);
		geo_ch->max_power = ch->max_power_avg;
		geo_ch->max_antenna_gain = 0xff;
		geo_ch->hw_value = ch->channel;

		if (is_channel_valid(ch)) {
			if (!(ch->flags & EEPROM_CHANNEL_IBSS))
				geo_ch->flags |= IEEE80211_CHAN_NO_IBSS;

			if (!(ch->flags & EEPROM_CHANNEL_ACTIVE))
				geo_ch->flags |= IEEE80211_CHAN_PASSIVE_SCAN;

			if (ch->flags & EEPROM_CHANNEL_RADAR)
				geo_ch->flags |= IEEE80211_CHAN_RADAR;

			geo_ch->flags |= ch->ht40_extension_channel;

			if (ch->max_power_avg > priv->tx_power_device_lmt)
				priv->tx_power_device_lmt = ch->max_power_avg;
		} else {
			geo_ch->flags |= IEEE80211_CHAN_DISABLED;
		}

		IWL_DEBUG_INFO(priv, "Channel %d Freq=%d[%sGHz] %s flag=0x%X\n",
				ch->channel, geo_ch->center_freq,
				is_channel_a_band(ch) ?  "5.2" : "2.4",
				geo_ch->flags & IEEE80211_CHAN_DISABLED ?
				"restricted" : "valid",
				 geo_ch->flags);
	}

	if ((priv->bands[IEEE80211_BAND_5GHZ].n_channels == 0) &&
	     priv->cfg->sku & IWL_SKU_A) {
		IWL_INFO(priv, "Incorrectly detected BG card as ABG. "
			"Please send your PCI ID 0x%04X:0x%04X to maintainer.\n",
			   priv->pci_dev->device,
			   priv->pci_dev->subsystem_device);
		priv->cfg->sku &= ~IWL_SKU_A;
	}

	IWL_INFO(priv, "Tunable channels: %d 802.11bg, %d 802.11a channels\n",
		   priv->bands[IEEE80211_BAND_2GHZ].n_channels,
		   priv->bands[IEEE80211_BAND_5GHZ].n_channels);

	set_bit(STATUS_GEO_CONFIGURED, &priv->status);

	return 0;
}
EXPORT_SYMBOL(iwlcore_init_geos);

/*
 * iwlcore_free_geos - undo allocations in iwlcore_init_geos
 */
void iwlcore_free_geos(struct iwl_priv *priv)
{
	kfree(priv->ieee_channels);
	kfree(priv->ieee_rates);
	clear_bit(STATUS_GEO_CONFIGURED, &priv->status);
}
EXPORT_SYMBOL(iwlcore_free_geos);

static bool iwl_is_channel_extension(struct iwl_priv *priv,
				     enum ieee80211_band band,
				     u16 channel, u8 extension_chan_offset)
{
	const struct iwl_channel_info *ch_info;

	ch_info = iwl_get_channel_info(priv, band, channel);
	if (!is_channel_valid(ch_info))
		return false;

	if (extension_chan_offset == IEEE80211_HT_PARAM_CHA_SEC_ABOVE)
		return !(ch_info->ht40_extension_channel &
					IEEE80211_CHAN_NO_HT40PLUS);
	else if (extension_chan_offset == IEEE80211_HT_PARAM_CHA_SEC_BELOW)
		return !(ch_info->ht40_extension_channel &
					IEEE80211_CHAN_NO_HT40MINUS);

	return false;
}

bool iwl_is_ht40_tx_allowed(struct iwl_priv *priv,
			    struct iwl_rxon_context *ctx,
			    struct ieee80211_sta_ht_cap *ht_cap)
{
	if (!ctx->ht.enabled || !ctx->ht.is_40mhz)
		return false;

	/*
	 * We do not check for IEEE80211_HT_CAP_SUP_WIDTH_20_40
	 * the bit will not set if it is pure 40MHz case
	 */
	if (ht_cap && !ht_cap->ht_supported)
		return false;

#ifdef CONFIG_IWLWIFI_DEBUGFS
	if (priv->disable_ht40)
		return false;
#endif

	return iwl_is_channel_extension(priv, priv->band,
			le16_to_cpu(ctx->staging.channel),
			ctx->ht.extension_chan_offset);
}
EXPORT_SYMBOL(iwl_is_ht40_tx_allowed);

static u16 iwl_adjust_beacon_interval(u16 beacon_val, u16 max_beacon_val)
{
	u16 new_val;
	u16 beacon_factor;

	/*
	 * If mac80211 hasn't given us a beacon interval, program
	 * the default into the device (not checking this here
	 * would cause the adjustment below to return the maximum
	 * value, which may break PAN.)
	 */
	if (!beacon_val)
		return DEFAULT_BEACON_INTERVAL;

	/*
	 * If the beacon interval we obtained from the peer
	 * is too large, we'll have to wake up more often
	 * (and in IBSS case, we'll beacon too much)
	 *
	 * For example, if max_beacon_val is 4096, and the
	 * requested beacon interval is 7000, we'll have to
	 * use 3500 to be able to wake up on the beacons.
	 *
	 * This could badly influence beacon detection stats.
	 */

	beacon_factor = (beacon_val + max_beacon_val) / max_beacon_val;
	new_val = beacon_val / beacon_factor;

	if (!new_val)
		new_val = max_beacon_val;

	return new_val;
}

int iwl_send_rxon_timing(struct iwl_priv *priv, struct iwl_rxon_context *ctx)
{
	u64 tsf;
	s32 interval_tm, rem;
	struct ieee80211_conf *conf = NULL;
	u16 beacon_int;
	struct ieee80211_vif *vif = ctx->vif;

	conf = ieee80211_get_hw_conf(priv->hw);

	lockdep_assert_held(&priv->mutex);

	memset(&ctx->timing, 0, sizeof(struct iwl_rxon_time_cmd));

	ctx->timing.timestamp = cpu_to_le64(priv->timestamp);
	ctx->timing.listen_interval = cpu_to_le16(conf->listen_interval);

	beacon_int = vif ? vif->bss_conf.beacon_int : 0;

	/*
	 * TODO: For IBSS we need to get atim_window from mac80211,
	 *	 for now just always use 0
	 */
	ctx->timing.atim_window = 0;

	if (ctx->ctxid == IWL_RXON_CTX_PAN &&
	    (!ctx->vif || ctx->vif->type != NL80211_IFTYPE_STATION) &&
	    iwl_is_associated(priv, IWL_RXON_CTX_BSS) &&
	    priv->contexts[IWL_RXON_CTX_BSS].vif &&
	    priv->contexts[IWL_RXON_CTX_BSS].vif->bss_conf.beacon_int) {
		ctx->timing.beacon_interval =
			priv->contexts[IWL_RXON_CTX_BSS].timing.beacon_interval;
		beacon_int = le16_to_cpu(ctx->timing.beacon_interval);
	} else if (ctx->ctxid == IWL_RXON_CTX_BSS &&
		   iwl_is_associated(priv, IWL_RXON_CTX_PAN) &&
		   priv->contexts[IWL_RXON_CTX_PAN].vif &&
		   priv->contexts[IWL_RXON_CTX_PAN].vif->bss_conf.beacon_int &&
		   (!iwl_is_associated_ctx(ctx) || !ctx->vif ||
		    !ctx->vif->bss_conf.beacon_int)) {
		ctx->timing.beacon_interval =
			priv->contexts[IWL_RXON_CTX_PAN].timing.beacon_interval;
		beacon_int = le16_to_cpu(ctx->timing.beacon_interval);
	} else {
		beacon_int = iwl_adjust_beacon_interval(beacon_int,
				priv->hw_params.max_beacon_itrvl * TIME_UNIT);
		ctx->timing.beacon_interval = cpu_to_le16(beacon_int);
	}

	tsf = priv->timestamp; /* tsf is modifed by do_div: copy it */
	interval_tm = beacon_int * TIME_UNIT;
	rem = do_div(tsf, interval_tm);
	ctx->timing.beacon_init_val = cpu_to_le32(interval_tm - rem);

	ctx->timing.dtim_period = vif ? (vif->bss_conf.dtim_period ?: 1) : 1;

	IWL_DEBUG_ASSOC(priv,
			"beacon interval %d beacon timer %d beacon tim %d\n",
			le16_to_cpu(ctx->timing.beacon_interval),
			le32_to_cpu(ctx->timing.beacon_init_val),
			le16_to_cpu(ctx->timing.atim_window));

	return iwl_send_cmd_pdu(priv, ctx->rxon_timing_cmd,
				sizeof(ctx->timing), &ctx->timing);
}
EXPORT_SYMBOL(iwl_send_rxon_timing);

void iwl_set_rxon_hwcrypto(struct iwl_priv *priv, struct iwl_rxon_context *ctx,
			   int hw_decrypt)
{
	struct iwl_rxon_cmd *rxon = &ctx->staging;

	if (hw_decrypt)
		rxon->filter_flags &= ~RXON_FILTER_DIS_DECRYPT_MSK;
	else
		rxon->filter_flags |= RXON_FILTER_DIS_DECRYPT_MSK;

}
EXPORT_SYMBOL(iwl_set_rxon_hwcrypto);

/* validate RXON structure is valid */
int iwl_check_rxon_cmd(struct iwl_priv *priv, struct iwl_rxon_context *ctx)
{
	struct iwl_rxon_cmd *rxon = &ctx->staging;
	bool error = false;

	if (rxon->flags & RXON_FLG_BAND_24G_MSK) {
		if (rxon->flags & RXON_FLG_TGJ_NARROW_BAND_MSK) {
			IWL_WARN(priv, "check 2.4G: wrong narrow\n");
			error = true;
		}
		if (rxon->flags & RXON_FLG_RADAR_DETECT_MSK) {
			IWL_WARN(priv, "check 2.4G: wrong radar\n");
			error = true;
		}
	} else {
		if (!(rxon->flags & RXON_FLG_SHORT_SLOT_MSK)) {
			IWL_WARN(priv, "check 5.2G: not short slot!\n");
			error = true;
		}
		if (rxon->flags & RXON_FLG_CCK_MSK) {
			IWL_WARN(priv, "check 5.2G: CCK!\n");
			error = true;
		}
	}
	if ((rxon->node_addr[0] | rxon->bssid_addr[0]) & 0x1) {
		IWL_WARN(priv, "mac/bssid mcast!\n");
		error = true;
	}

	/* make sure basic rates 6Mbps and 1Mbps are supported */
	if ((rxon->ofdm_basic_rates & IWL_RATE_6M_MASK) == 0 &&
	    (rxon->cck_basic_rates & IWL_RATE_1M_MASK) == 0) {
		IWL_WARN(priv, "neither 1 nor 6 are basic\n");
		error = true;
	}

	if (le16_to_cpu(rxon->assoc_id) > 2007) {
		IWL_WARN(priv, "aid > 2007\n");
		error = true;
	}

	if ((rxon->flags & (RXON_FLG_CCK_MSK | RXON_FLG_SHORT_SLOT_MSK))
			== (RXON_FLG_CCK_MSK | RXON_FLG_SHORT_SLOT_MSK)) {
		IWL_WARN(priv, "CCK and short slot\n");
		error = true;
	}

	if ((rxon->flags & (RXON_FLG_CCK_MSK | RXON_FLG_AUTO_DETECT_MSK))
			== (RXON_FLG_CCK_MSK | RXON_FLG_AUTO_DETECT_MSK)) {
		IWL_WARN(priv, "CCK and auto detect");
		error = true;
	}

	if ((rxon->flags & (RXON_FLG_AUTO_DETECT_MSK |
			    RXON_FLG_TGG_PROTECT_MSK)) ==
			    RXON_FLG_TGG_PROTECT_MSK) {
		IWL_WARN(priv, "TGg but no auto-detect\n");
		error = true;
	}

	if (error)
		IWL_WARN(priv, "Tuning to channel %d\n",
			    le16_to_cpu(rxon->channel));

	if (error) {
		IWL_ERR(priv, "Invalid RXON\n");
		return -EINVAL;
	}
	return 0;
}
EXPORT_SYMBOL(iwl_check_rxon_cmd);

/**
 * iwl_full_rxon_required - check if full RXON (vs RXON_ASSOC) cmd is needed
 * @priv: staging_rxon is compared to active_rxon
 *
 * If the RXON structure is changing enough to require a new tune,
 * or is clearing the RXON_FILTER_ASSOC_MSK, then return 1 to indicate that
 * a new tune (full RXON command, rather than RXON_ASSOC cmd) is required.
 */
int iwl_full_rxon_required(struct iwl_priv *priv,
			   struct iwl_rxon_context *ctx)
{
	const struct iwl_rxon_cmd *staging = &ctx->staging;
	const struct iwl_rxon_cmd *active = &ctx->active;

#define CHK(cond)							\
	if ((cond)) {							\
		IWL_DEBUG_INFO(priv, "need full RXON - " #cond "\n");	\
		return 1;						\
	}

#define CHK_NEQ(c1, c2)						\
	if ((c1) != (c2)) {					\
		IWL_DEBUG_INFO(priv, "need full RXON - "	\
			       #c1 " != " #c2 " - %d != %d\n",	\
			       (c1), (c2));			\
		return 1;					\
	}

	/* These items are only settable from the full RXON command */
	CHK(!iwl_is_associated_ctx(ctx));
	CHK(compare_ether_addr(staging->bssid_addr, active->bssid_addr));
	CHK(compare_ether_addr(staging->node_addr, active->node_addr));
	CHK(compare_ether_addr(staging->wlap_bssid_addr,
				active->wlap_bssid_addr));
	CHK_NEQ(staging->dev_type, active->dev_type);
	CHK_NEQ(staging->channel, active->channel);
	CHK_NEQ(staging->air_propagation, active->air_propagation);
	CHK_NEQ(staging->ofdm_ht_single_stream_basic_rates,
		active->ofdm_ht_single_stream_basic_rates);
	CHK_NEQ(staging->ofdm_ht_dual_stream_basic_rates,
		active->ofdm_ht_dual_stream_basic_rates);
	CHK_NEQ(staging->ofdm_ht_triple_stream_basic_rates,
		active->ofdm_ht_triple_stream_basic_rates);
	CHK_NEQ(staging->assoc_id, active->assoc_id);

	/* flags, filter_flags, ofdm_basic_rates, and cck_basic_rates can
	 * be updated with the RXON_ASSOC command -- however only some
	 * flag transitions are allowed using RXON_ASSOC */

	/* Check if we are not switching bands */
	CHK_NEQ(staging->flags & RXON_FLG_BAND_24G_MSK,
		active->flags & RXON_FLG_BAND_24G_MSK);

	/* Check if we are switching association toggle */
	CHK_NEQ(staging->filter_flags & RXON_FILTER_ASSOC_MSK,
		active->filter_flags & RXON_FILTER_ASSOC_MSK);

#undef CHK
#undef CHK_NEQ

	return 0;
}
EXPORT_SYMBOL(iwl_full_rxon_required);

u8 iwl_rate_get_lowest_plcp(struct iwl_priv *priv,
			    struct iwl_rxon_context *ctx)
{
	/*
	 * Assign the lowest rate -- should really get this from
	 * the beacon skb from mac80211.
	 */
	if (ctx->staging.flags & RXON_FLG_BAND_24G_MSK)
		return IWL_RATE_1M_PLCP;
	else
		return IWL_RATE_6M_PLCP;
}
EXPORT_SYMBOL(iwl_rate_get_lowest_plcp);

static void _iwl_set_rxon_ht(struct iwl_priv *priv,
			     struct iwl_ht_config *ht_conf,
			     struct iwl_rxon_context *ctx)
{
	struct iwl_rxon_cmd *rxon = &ctx->staging;

	if (!ctx->ht.enabled) {
		rxon->flags &= ~(RXON_FLG_CHANNEL_MODE_MSK |
			RXON_FLG_CTRL_CHANNEL_LOC_HI_MSK |
			RXON_FLG_HT40_PROT_MSK |
			RXON_FLG_HT_PROT_MSK);
		return;
	}

	/* FIXME: if the definition of ht.protection changed, the "translation"
	 * will be needed for rxon->flags
	 */
	rxon->flags |= cpu_to_le32(ctx->ht.protection << RXON_FLG_HT_OPERATING_MODE_POS);

	/* Set up channel bandwidth:
	 * 20 MHz only, 20/40 mixed or pure 40 if ht40 ok */
	/* clear the HT channel mode before set the mode */
	rxon->flags &= ~(RXON_FLG_CHANNEL_MODE_MSK |
			 RXON_FLG_CTRL_CHANNEL_LOC_HI_MSK);
	if (iwl_is_ht40_tx_allowed(priv, ctx, NULL)) {
		/* pure ht40 */
		if (ctx->ht.protection == IEEE80211_HT_OP_MODE_PROTECTION_20MHZ) {
			rxon->flags |= RXON_FLG_CHANNEL_MODE_PURE_40;
			/* Note: control channel is opposite of extension channel */
			switch (ctx->ht.extension_chan_offset) {
			case IEEE80211_HT_PARAM_CHA_SEC_ABOVE:
				rxon->flags &= ~RXON_FLG_CTRL_CHANNEL_LOC_HI_MSK;
				break;
			case IEEE80211_HT_PARAM_CHA_SEC_BELOW:
				rxon->flags |= RXON_FLG_CTRL_CHANNEL_LOC_HI_MSK;
				break;
			}
		} else {
			/* Note: control channel is opposite of extension channel */
			switch (ctx->ht.extension_chan_offset) {
			case IEEE80211_HT_PARAM_CHA_SEC_ABOVE:
				rxon->flags &= ~(RXON_FLG_CTRL_CHANNEL_LOC_HI_MSK);
				rxon->flags |= RXON_FLG_CHANNEL_MODE_MIXED;
				break;
			case IEEE80211_HT_PARAM_CHA_SEC_BELOW:
				rxon->flags |= RXON_FLG_CTRL_CHANNEL_LOC_HI_MSK;
				rxon->flags |= RXON_FLG_CHANNEL_MODE_MIXED;
				break;
			case IEEE80211_HT_PARAM_CHA_SEC_NONE:
			default:
				/* channel location only valid if in Mixed mode */
				IWL_ERR(priv, "invalid extension channel offset\n");
				break;
			}
		}
	} else {
		rxon->flags |= RXON_FLG_CHANNEL_MODE_LEGACY;
	}

	if (priv->cfg->ops->hcmd->set_rxon_chain)
		priv->cfg->ops->hcmd->set_rxon_chain(priv, ctx);

	IWL_DEBUG_ASSOC(priv, "rxon flags 0x%X operation mode :0x%X "
			"extension channel offset 0x%x\n",
			le32_to_cpu(rxon->flags), ctx->ht.protection,
			ctx->ht.extension_chan_offset);
}

void iwl_set_rxon_ht(struct iwl_priv *priv, struct iwl_ht_config *ht_conf)
{
	struct iwl_rxon_context *ctx;

	for_each_context(priv, ctx)
		_iwl_set_rxon_ht(priv, ht_conf, ctx);
}
EXPORT_SYMBOL(iwl_set_rxon_ht);

/* Return valid, unused, channel for a passive scan to reset the RF */
u8 iwl_get_single_channel_number(struct iwl_priv *priv,
				 enum ieee80211_band band)
{
	const struct iwl_channel_info *ch_info;
	int i;
	u8 channel = 0;
	u8 min, max;
	struct iwl_rxon_context *ctx;

	if (band == IEEE80211_BAND_5GHZ) {
		min = 14;
		max = priv->channel_count;
	} else {
		min = 0;
		max = 14;
	}

	for (i = min; i < max; i++) {
		bool busy = false;

		for_each_context(priv, ctx) {
			busy = priv->channel_info[i].channel ==
				le16_to_cpu(ctx->staging.channel);
			if (busy)
				break;
		}

		if (busy)
			continue;

		channel = priv->channel_info[i].channel;
		ch_info = iwl_get_channel_info(priv, band, channel);
		if (is_channel_valid(ch_info))
			break;
	}

	return channel;
}
EXPORT_SYMBOL(iwl_get_single_channel_number);

/**
 * iwl_set_rxon_channel - Set the band and channel values in staging RXON
 * @ch: requested channel as a pointer to struct ieee80211_channel

 * NOTE:  Does not commit to the hardware; it sets appropriate bit fields
 * in the staging RXON flag structure based on the ch->band
 */
int iwl_set_rxon_channel(struct iwl_priv *priv, struct ieee80211_channel *ch,
			 struct iwl_rxon_context *ctx)
{
	enum ieee80211_band band = ch->band;
	u16 channel = ch->hw_value;

	if ((le16_to_cpu(ctx->staging.channel) == channel) &&
	    (priv->band == band))
		return 0;

	ctx->staging.channel = cpu_to_le16(channel);
	if (band == IEEE80211_BAND_5GHZ)
		ctx->staging.flags &= ~RXON_FLG_BAND_24G_MSK;
	else
		ctx->staging.flags |= RXON_FLG_BAND_24G_MSK;

	priv->band = band;

	IWL_DEBUG_INFO(priv, "Staging channel set to %d [%d]\n", channel, band);

	return 0;
}
EXPORT_SYMBOL(iwl_set_rxon_channel);

void iwl_set_flags_for_band(struct iwl_priv *priv,
			    struct iwl_rxon_context *ctx,
			    enum ieee80211_band band,
			    struct ieee80211_vif *vif)
{
	if (band == IEEE80211_BAND_5GHZ) {
		ctx->staging.flags &=
		    ~(RXON_FLG_BAND_24G_MSK | RXON_FLG_AUTO_DETECT_MSK
		      | RXON_FLG_CCK_MSK);
		ctx->staging.flags |= RXON_FLG_SHORT_SLOT_MSK;
	} else {
		/* Copied from iwl_post_associate() */
		if (vif && vif->bss_conf.use_short_slot)
			ctx->staging.flags |= RXON_FLG_SHORT_SLOT_MSK;
		else
			ctx->staging.flags &= ~RXON_FLG_SHORT_SLOT_MSK;

		ctx->staging.flags |= RXON_FLG_BAND_24G_MSK;
		ctx->staging.flags |= RXON_FLG_AUTO_DETECT_MSK;
		ctx->staging.flags &= ~RXON_FLG_CCK_MSK;
	}
}
EXPORT_SYMBOL(iwl_set_flags_for_band);

/*
 * initialize rxon structure with default values from eeprom
 */
void iwl_connection_init_rx_config(struct iwl_priv *priv,
				   struct iwl_rxon_context *ctx)
{
	const struct iwl_channel_info *ch_info;

	memset(&ctx->staging, 0, sizeof(ctx->staging));

	if (!ctx->vif) {
		ctx->staging.dev_type = ctx->unused_devtype;
	} else switch (ctx->vif->type) {
	case NL80211_IFTYPE_AP:
		ctx->staging.dev_type = ctx->ap_devtype;
		break;

	case NL80211_IFTYPE_STATION:
		ctx->staging.dev_type = ctx->station_devtype;
		ctx->staging.filter_flags = RXON_FILTER_ACCEPT_GRP_MSK;
		break;

	case NL80211_IFTYPE_ADHOC:
		ctx->staging.dev_type = ctx->ibss_devtype;
		ctx->staging.flags = RXON_FLG_SHORT_PREAMBLE_MSK;
		ctx->staging.filter_flags = RXON_FILTER_BCON_AWARE_MSK |
						  RXON_FILTER_ACCEPT_GRP_MSK;
		break;

	default:
		IWL_ERR(priv, "Unsupported interface type %d\n",
			ctx->vif->type);
		break;
	}

#if 0
	/* TODO:  Figure out when short_preamble would be set and cache from
	 * that */
	if (!hw_to_local(priv->hw)->short_preamble)
		ctx->staging.flags &= ~RXON_FLG_SHORT_PREAMBLE_MSK;
	else
		ctx->staging.flags |= RXON_FLG_SHORT_PREAMBLE_MSK;
#endif

	ch_info = iwl_get_channel_info(priv, priv->band,
				       le16_to_cpu(ctx->active.channel));

	if (!ch_info)
		ch_info = &priv->channel_info[0];

	ctx->staging.channel = cpu_to_le16(ch_info->channel);
	priv->band = ch_info->band;

	iwl_set_flags_for_band(priv, ctx, priv->band, ctx->vif);

	ctx->staging.ofdm_basic_rates =
	    (IWL_OFDM_RATES_MASK >> IWL_FIRST_OFDM_RATE) & 0xFF;
	ctx->staging.cck_basic_rates =
	    (IWL_CCK_RATES_MASK >> IWL_FIRST_CCK_RATE) & 0xF;

	/* clear both MIX and PURE40 mode flag */
	ctx->staging.flags &= ~(RXON_FLG_CHANNEL_MODE_MIXED |
					RXON_FLG_CHANNEL_MODE_PURE_40);
	if (ctx->vif)
		memcpy(ctx->staging.node_addr, ctx->vif->addr, ETH_ALEN);

	ctx->staging.ofdm_ht_single_stream_basic_rates = 0xff;
	ctx->staging.ofdm_ht_dual_stream_basic_rates = 0xff;
	ctx->staging.ofdm_ht_triple_stream_basic_rates = 0xff;
}
EXPORT_SYMBOL(iwl_connection_init_rx_config);

void iwl_set_rate(struct iwl_priv *priv)
{
	const struct ieee80211_supported_band *hw = NULL;
	struct ieee80211_rate *rate;
	struct iwl_rxon_context *ctx;
	int i;

	hw = iwl_get_hw_mode(priv, priv->band);
	if (!hw) {
		IWL_ERR(priv, "Failed to set rate: unable to get hw mode\n");
		return;
	}

	priv->active_rate = 0;

	for (i = 0; i < hw->n_bitrates; i++) {
		rate = &(hw->bitrates[i]);
		if (rate->hw_value < IWL_RATE_COUNT_LEGACY)
			priv->active_rate |= (1 << rate->hw_value);
	}

	IWL_DEBUG_RATE(priv, "Set active_rate = %0x\n", priv->active_rate);

	for_each_context(priv, ctx) {
		ctx->staging.cck_basic_rates =
		    (IWL_CCK_BASIC_RATES_MASK >> IWL_FIRST_CCK_RATE) & 0xF;

		ctx->staging.ofdm_basic_rates =
		   (IWL_OFDM_BASIC_RATES_MASK >> IWL_FIRST_OFDM_RATE) & 0xFF;
	}
}
EXPORT_SYMBOL(iwl_set_rate);

void iwl_chswitch_done(struct iwl_priv *priv, bool is_success)
{
	/*
	 * MULTI-FIXME
	 * See iwl_mac_channel_switch.
	 */
	struct iwl_rxon_context *ctx = &priv->contexts[IWL_RXON_CTX_BSS];

	if (test_bit(STATUS_EXIT_PENDING, &priv->status))
		return;

	if (priv->switch_rxon.switch_in_progress) {
		ieee80211_chswitch_done(ctx->vif, is_success);
		mutex_lock(&priv->mutex);
		priv->switch_rxon.switch_in_progress = false;
		mutex_unlock(&priv->mutex);
	}
}
EXPORT_SYMBOL(iwl_chswitch_done);

void iwl_rx_csa(struct iwl_priv *priv, struct iwl_rx_mem_buffer *rxb)
{
	struct iwl_rx_packet *pkt = rxb_addr(rxb);
	struct iwl_csa_notification *csa = &(pkt->u.csa_notif);
	/*
	 * MULTI-FIXME
	 * See iwl_mac_channel_switch.
	 */
	struct iwl_rxon_context *ctx = &priv->contexts[IWL_RXON_CTX_BSS];
	struct iwl_rxon_cmd *rxon = (void *)&ctx->active;

	if (priv->switch_rxon.switch_in_progress) {
		if (!le32_to_cpu(csa->status) &&
		    (csa->channel == priv->switch_rxon.channel)) {
			rxon->channel = csa->channel;
			ctx->staging.channel = csa->channel;
			IWL_DEBUG_11H(priv, "CSA notif: channel %d\n",
			      le16_to_cpu(csa->channel));
			iwl_chswitch_done(priv, true);
		} else {
			IWL_ERR(priv, "CSA notif (fail) : channel %d\n",
			      le16_to_cpu(csa->channel));
			iwl_chswitch_done(priv, false);
		}
	}
}
EXPORT_SYMBOL(iwl_rx_csa);

#ifdef CONFIG_IWLWIFI_DEBUG
void iwl_print_rx_config_cmd(struct iwl_priv *priv,
			     struct iwl_rxon_context *ctx)
{
	struct iwl_rxon_cmd *rxon = &ctx->staging;

	IWL_DEBUG_RADIO(priv, "RX CONFIG:\n");
	iwl_print_hex_dump(priv, IWL_DL_RADIO, (u8 *) rxon, sizeof(*rxon));
	IWL_DEBUG_RADIO(priv, "u16 channel: 0x%x\n", le16_to_cpu(rxon->channel));
	IWL_DEBUG_RADIO(priv, "u32 flags: 0x%08X\n", le32_to_cpu(rxon->flags));
	IWL_DEBUG_RADIO(priv, "u32 filter_flags: 0x%08x\n",
			le32_to_cpu(rxon->filter_flags));
	IWL_DEBUG_RADIO(priv, "u8 dev_type: 0x%x\n", rxon->dev_type);
	IWL_DEBUG_RADIO(priv, "u8 ofdm_basic_rates: 0x%02x\n",
			rxon->ofdm_basic_rates);
	IWL_DEBUG_RADIO(priv, "u8 cck_basic_rates: 0x%02x\n", rxon->cck_basic_rates);
	IWL_DEBUG_RADIO(priv, "u8[6] node_addr: %pM\n", rxon->node_addr);
	IWL_DEBUG_RADIO(priv, "u8[6] bssid_addr: %pM\n", rxon->bssid_addr);
	IWL_DEBUG_RADIO(priv, "u16 assoc_id: 0x%x\n", le16_to_cpu(rxon->assoc_id));
}
EXPORT_SYMBOL(iwl_print_rx_config_cmd);
#endif
/**
 * iwl_irq_handle_error - called for HW or SW error interrupt from card
 */
void iwl_irq_handle_error(struct iwl_priv *priv)
{
	/* Set the FW error flag -- cleared on iwl_down */
	set_bit(STATUS_FW_ERROR, &priv->status);

	/* Cancel currently queued command. */
	clear_bit(STATUS_HCMD_ACTIVE, &priv->status);

	IWL_ERR(priv, "Loaded firmware version: %s\n",
		priv->hw->wiphy->fw_version);

	priv->cfg->ops->lib->dump_nic_error_log(priv);
	if (priv->cfg->ops->lib->dump_csr)
		priv->cfg->ops->lib->dump_csr(priv);
	if (priv->cfg->ops->lib->dump_fh)
		priv->cfg->ops->lib->dump_fh(priv, NULL, false);
	priv->cfg->ops->lib->dump_nic_event_log(priv, false, NULL, false);
#ifdef CONFIG_IWLWIFI_DEBUG
	if (iwl_get_debug_level(priv) & IWL_DL_FW_ERRORS)
		iwl_print_rx_config_cmd(priv,
					&priv->contexts[IWL_RXON_CTX_BSS]);
#endif

	wake_up_interruptible(&priv->wait_command_queue);

	/* Keep the restart process from trying to send host
	 * commands by clearing the INIT status bit */
	clear_bit(STATUS_READY, &priv->status);

	if (!test_bit(STATUS_EXIT_PENDING, &priv->status)) {
		IWL_DEBUG(priv, IWL_DL_FW_ERRORS,
			  "Restarting adapter due to uCode error.\n");

		if (priv->cfg->mod_params->restart_fw)
			queue_work(priv->workqueue, &priv->restart);
	}
}
EXPORT_SYMBOL(iwl_irq_handle_error);

static int iwl_apm_stop_master(struct iwl_priv *priv)
{
	int ret = 0;

	/* stop device's busmaster DMA activity */
	iwl_set_bit(priv, CSR_RESET, CSR_RESET_REG_FLAG_STOP_MASTER);

	ret = iwl_poll_bit(priv, CSR_RESET, CSR_RESET_REG_FLAG_MASTER_DISABLED,
			CSR_RESET_REG_FLAG_MASTER_DISABLED, 100);
	if (ret)
		IWL_WARN(priv, "Master Disable Timed Out, 100 usec\n");

	IWL_DEBUG_INFO(priv, "stop master\n");

	return ret;
}

void iwl_apm_stop(struct iwl_priv *priv)
{
	IWL_DEBUG_INFO(priv, "Stop card, put in low power state\n");

	/* Stop device's DMA activity */
	iwl_apm_stop_master(priv);

	/* Reset the entire device */
	iwl_set_bit(priv, CSR_RESET, CSR_RESET_REG_FLAG_SW_RESET);

	udelay(10);

	/*
	 * Clear "initialization complete" bit to move adapter from
	 * D0A* (powered-up Active) --> D0U* (Uninitialized) state.
	 */
	iwl_clear_bit(priv, CSR_GP_CNTRL, CSR_GP_CNTRL_REG_FLAG_INIT_DONE);
}
EXPORT_SYMBOL(iwl_apm_stop);


/*
 * Start up NIC's basic functionality after it has been reset
 * (e.g. after platform boot, or shutdown via iwl_apm_stop())
 * NOTE:  This does not load uCode nor start the embedded processor
 */
int iwl_apm_init(struct iwl_priv *priv)
{
	int ret = 0;
	u16 lctl;

	IWL_DEBUG_INFO(priv, "Init card's basic functions\n");

	/*
	 * Use "set_bit" below rather than "write", to preserve any hardware
	 * bits already set by default after reset.
	 */

	/* Disable L0S exit timer (platform NMI Work/Around) */
	iwl_set_bit(priv, CSR_GIO_CHICKEN_BITS,
			  CSR_GIO_CHICKEN_BITS_REG_BIT_DIS_L0S_EXIT_TIMER);

	/*
	 * Disable L0s without affecting L1;
	 *  don't wait for ICH L0s (ICH bug W/A)
	 */
	iwl_set_bit(priv, CSR_GIO_CHICKEN_BITS,
			  CSR_GIO_CHICKEN_BITS_REG_BIT_L1A_NO_L0S_RX);

	/* Set FH wait threshold to maximum (HW error during stress W/A) */
	iwl_set_bit(priv, CSR_DBG_HPET_MEM_REG, CSR_DBG_HPET_MEM_REG_VAL);

	/*
	 * Enable HAP INTA (interrupt from management bus) to
	 * wake device's PCI Express link L1a -> L0s
	 * NOTE:  This is no-op for 3945 (non-existant bit)
	 */
	iwl_set_bit(priv, CSR_HW_IF_CONFIG_REG,
				    CSR_HW_IF_CONFIG_REG_BIT_HAP_WAKE_L1A);

	/*
	 * HW bug W/A for instability in PCIe bus L0->L0S->L1 transition.
	 * Check if BIOS (or OS) enabled L1-ASPM on this device.
	 * If so (likely), disable L0S, so device moves directly L0->L1;
	 *    costs negligible amount of power savings.
	 * If not (unlikely), enable L0S, so there is at least some
	 *    power savings, even without L1.
	 */
	if (priv->cfg->base_params->set_l0s) {
		lctl = iwl_pcie_link_ctl(priv);
		if ((lctl & PCI_CFG_LINK_CTRL_VAL_L1_EN) ==
					PCI_CFG_LINK_CTRL_VAL_L1_EN) {
			/* L1-ASPM enabled; disable(!) L0S  */
			iwl_set_bit(priv, CSR_GIO_REG,
					CSR_GIO_REG_VAL_L0S_ENABLED);
			IWL_DEBUG_POWER(priv, "L1 Enabled; Disabling L0S\n");
		} else {
			/* L1-ASPM disabled; enable(!) L0S */
			iwl_clear_bit(priv, CSR_GIO_REG,
					CSR_GIO_REG_VAL_L0S_ENABLED);
			IWL_DEBUG_POWER(priv, "L1 Disabled; Enabling L0S\n");
		}
	}

	/* Configure analog phase-lock-loop before activating to D0A */
	if (priv->cfg->base_params->pll_cfg_val)
		iwl_set_bit(priv, CSR_ANA_PLL_CFG,
			    priv->cfg->base_params->pll_cfg_val);

	/*
	 * Set "initialization complete" bit to move adapter from
	 * D0U* --> D0A* (powered-up active) state.
	 */
	iwl_set_bit(priv, CSR_GP_CNTRL, CSR_GP_CNTRL_REG_FLAG_INIT_DONE);

	/*
	 * Wait for clock stabilization; once stabilized, access to
	 * device-internal resources is supported, e.g. iwl_write_prph()
	 * and accesses to uCode SRAM.
	 */
	ret = iwl_poll_bit(priv, CSR_GP_CNTRL,
			CSR_GP_CNTRL_REG_FLAG_MAC_CLOCK_READY,
			CSR_GP_CNTRL_REG_FLAG_MAC_CLOCK_READY, 25000);
	if (ret < 0) {
		IWL_DEBUG_INFO(priv, "Failed to init the card\n");
		goto out;
	}

	/*
	 * Enable DMA and BSM (if used) clocks, wait for them to stabilize.
	 * BSM (Boostrap State Machine) is only in 3945 and 4965;
	 * later devices (i.e. 5000 and later) have non-volatile SRAM,
	 * and don't need BSM to restore data after power-saving sleep.
	 *
	 * Write to "CLK_EN_REG"; "1" bits enable clocks, while "0" bits
	 * do not disable clocks.  This preserves any hardware bits already
	 * set by default in "CLK_CTRL_REG" after reset.
	 */
	if (priv->cfg->base_params->use_bsm)
		iwl_write_prph(priv, APMG_CLK_EN_REG,
			APMG_CLK_VAL_DMA_CLK_RQT | APMG_CLK_VAL_BSM_CLK_RQT);
	else
		iwl_write_prph(priv, APMG_CLK_EN_REG,
			APMG_CLK_VAL_DMA_CLK_RQT);
	udelay(20);

	/* Disable L1-Active */
	iwl_set_bits_prph(priv, APMG_PCIDEV_STT_REG,
			  APMG_PCIDEV_STT_VAL_L1_ACT_DIS);

out:
	return ret;
}
EXPORT_SYMBOL(iwl_apm_init);


int iwl_set_tx_power(struct iwl_priv *priv, s8 tx_power, bool force)
{
	int ret;
	s8 prev_tx_power;

	lockdep_assert_held(&priv->mutex);

	if (priv->tx_power_user_lmt == tx_power && !force)
		return 0;

	if (!priv->cfg->ops->lib->send_tx_power)
		return -EOPNOTSUPP;

	if (tx_power < IWLAGN_TX_POWER_TARGET_POWER_MIN) {
		IWL_WARN(priv,
			 "Requested user TXPOWER %d below lower limit %d.\n",
			 tx_power,
			 IWLAGN_TX_POWER_TARGET_POWER_MIN);
		return -EINVAL;
	}

	if (tx_power > priv->tx_power_device_lmt) {
		IWL_WARN(priv,
			"Requested user TXPOWER %d above upper limit %d.\n",
			 tx_power, priv->tx_power_device_lmt);
		return -EINVAL;
	}

	if (!iwl_is_ready_rf(priv))
		return -EIO;

	/* scan complete use tx_power_next, need to be updated */
	priv->tx_power_next = tx_power;
	if (test_bit(STATUS_SCANNING, &priv->status) && !force) {
		IWL_DEBUG_INFO(priv, "Deferring tx power set while scanning\n");
		return 0;
	}

	prev_tx_power = priv->tx_power_user_lmt;
	priv->tx_power_user_lmt = tx_power;

	ret = priv->cfg->ops->lib->send_tx_power(priv);

	/* if fail to set tx_power, restore the orig. tx power */
	if (ret) {
		priv->tx_power_user_lmt = prev_tx_power;
		priv->tx_power_next = prev_tx_power;
	}
	return ret;
}
EXPORT_SYMBOL(iwl_set_tx_power);

void iwl_send_bt_config(struct iwl_priv *priv)
{
	struct iwl_bt_cmd bt_cmd = {
		.lead_time = BT_LEAD_TIME_DEF,
		.max_kill = BT_MAX_KILL_DEF,
		.kill_ack_mask = 0,
		.kill_cts_mask = 0,
	};

	if (!bt_coex_active)
		bt_cmd.flags = BT_COEX_DISABLE;
	else
		bt_cmd.flags = BT_COEX_ENABLE;

	IWL_DEBUG_INFO(priv, "BT coex %s\n",
		(bt_cmd.flags == BT_COEX_DISABLE) ? "disable" : "active");

	if (iwl_send_cmd_pdu(priv, REPLY_BT_CONFIG,
			     sizeof(struct iwl_bt_cmd), &bt_cmd))
		IWL_ERR(priv, "failed to send BT Coex Config\n");
}
EXPORT_SYMBOL(iwl_send_bt_config);

int iwl_send_statistics_request(struct iwl_priv *priv, u8 flags, bool clear)
{
	struct iwl_statistics_cmd statistics_cmd = {
		.configuration_flags =
			clear ? IWL_STATS_CONF_CLEAR_STATS : 0,
	};

	if (flags & CMD_ASYNC)
		return iwl_send_cmd_pdu_async(priv, REPLY_STATISTICS_CMD,
					       sizeof(struct iwl_statistics_cmd),
					       &statistics_cmd, NULL);
	else
		return iwl_send_cmd_pdu(priv, REPLY_STATISTICS_CMD,
					sizeof(struct iwl_statistics_cmd),
					&statistics_cmd);
}
EXPORT_SYMBOL(iwl_send_statistics_request);

void iwl_rx_pm_sleep_notif(struct iwl_priv *priv,
			   struct iwl_rx_mem_buffer *rxb)
{
#ifdef CONFIG_IWLWIFI_DEBUG
	struct iwl_rx_packet *pkt = rxb_addr(rxb);
	struct iwl_sleep_notification *sleep = &(pkt->u.sleep_notif);
	IWL_DEBUG_RX(priv, "sleep mode: %d, src: %d\n",
		     sleep->pm_sleep_mode, sleep->pm_wakeup_src);
#endif
}
EXPORT_SYMBOL(iwl_rx_pm_sleep_notif);

void iwl_rx_pm_debug_statistics_notif(struct iwl_priv *priv,
				      struct iwl_rx_mem_buffer *rxb)
{
	struct iwl_rx_packet *pkt = rxb_addr(rxb);
	u32 len = le32_to_cpu(pkt->len_n_flags) & FH_RSCSR_FRAME_SIZE_MSK;
	IWL_DEBUG_RADIO(priv, "Dumping %d bytes of unhandled "
			"notification for %s:\n", len,
			get_cmd_string(pkt->hdr.cmd));
	iwl_print_hex_dump(priv, IWL_DL_RADIO, pkt->u.raw, len);
}
EXPORT_SYMBOL(iwl_rx_pm_debug_statistics_notif);

void iwl_rx_reply_error(struct iwl_priv *priv,
			struct iwl_rx_mem_buffer *rxb)
{
	struct iwl_rx_packet *pkt = rxb_addr(rxb);

	IWL_ERR(priv, "Error Reply type 0x%08X cmd %s (0x%02X) "
		"seq 0x%04X ser 0x%08X\n",
		le32_to_cpu(pkt->u.err_resp.error_type),
		get_cmd_string(pkt->u.err_resp.cmd_id),
		pkt->u.err_resp.cmd_id,
		le16_to_cpu(pkt->u.err_resp.bad_cmd_seq_num),
		le32_to_cpu(pkt->u.err_resp.error_info));
}
EXPORT_SYMBOL(iwl_rx_reply_error);

void iwl_clear_isr_stats(struct iwl_priv *priv)
{
	memset(&priv->isr_stats, 0, sizeof(priv->isr_stats));
}

int iwl_mac_conf_tx(struct ieee80211_hw *hw, u16 queue,
			   const struct ieee80211_tx_queue_params *params)
{
	struct iwl_priv *priv = hw->priv;
	struct iwl_rxon_context *ctx;
	unsigned long flags;
	int q;

	IWL_DEBUG_MAC80211(priv, "enter\n");

	if (!iwl_is_ready_rf(priv)) {
		IWL_DEBUG_MAC80211(priv, "leave - RF not ready\n");
		return -EIO;
	}

	if (queue >= AC_NUM) {
		IWL_DEBUG_MAC80211(priv, "leave - queue >= AC_NUM %d\n", queue);
		return 0;
	}

	q = AC_NUM - 1 - queue;

	spin_lock_irqsave(&priv->lock, flags);

	/*
	 * MULTI-FIXME
	 * This may need to be done per interface in nl80211/cfg80211/mac80211.
	 */
	for_each_context(priv, ctx) {
		ctx->qos_data.def_qos_parm.ac[q].cw_min =
			cpu_to_le16(params->cw_min);
		ctx->qos_data.def_qos_parm.ac[q].cw_max =
			cpu_to_le16(params->cw_max);
		ctx->qos_data.def_qos_parm.ac[q].aifsn = params->aifs;
		ctx->qos_data.def_qos_parm.ac[q].edca_txop =
				cpu_to_le16((params->txop * 32));

		ctx->qos_data.def_qos_parm.ac[q].reserved1 = 0;
	}

	spin_unlock_irqrestore(&priv->lock, flags);

	IWL_DEBUG_MAC80211(priv, "leave\n");
	return 0;
}
EXPORT_SYMBOL(iwl_mac_conf_tx);

int iwl_mac_tx_last_beacon(struct ieee80211_hw *hw)
{
	struct iwl_priv *priv = hw->priv;

	return priv->ibss_manager == IWL_IBSS_MANAGER;
}
EXPORT_SYMBOL_GPL(iwl_mac_tx_last_beacon);

static int iwl_set_mode(struct iwl_priv *priv, struct iwl_rxon_context *ctx)
{
	iwl_connection_init_rx_config(priv, ctx);

	if (priv->cfg->ops->hcmd->set_rxon_chain)
		priv->cfg->ops->hcmd->set_rxon_chain(priv, ctx);

	return iwlcore_commit_rxon(priv, ctx);
}

static int iwl_setup_interface(struct iwl_priv *priv,
			       struct iwl_rxon_context *ctx)
{
	struct ieee80211_vif *vif = ctx->vif;
	int err;

	lockdep_assert_held(&priv->mutex);

	/*
	 * This variable will be correct only when there's just
	 * a single context, but all code using it is for hardware
	 * that supports only one context.
	 */
	priv->iw_mode = vif->type;

	ctx->is_active = true;

	err = iwl_set_mode(priv, ctx);
	if (err) {
		if (!ctx->always_active)
			ctx->is_active = false;
		return err;
	}

	if (priv->cfg->bt_params && priv->cfg->bt_params->advanced_bt_coexist &&
	    vif->type == NL80211_IFTYPE_ADHOC) {
		/*
		 * pretend to have high BT traffic as long as we
		 * are operating in IBSS mode, as this will cause
		 * the rate scaling etc. to behave as intended.
		 */
		priv->bt_traffic_load = IWL_BT_COEX_TRAFFIC_LOAD_HIGH;
	}

	return 0;
}

int iwl_mac_add_interface(struct ieee80211_hw *hw, struct ieee80211_vif *vif)
{
	struct iwl_priv *priv = hw->priv;
	struct iwl_vif_priv *vif_priv = (void *)vif->drv_priv;
	struct iwl_rxon_context *tmp, *ctx = NULL;
	int err;

	IWL_DEBUG_MAC80211(priv, "enter: type %d, addr %pM\n",
			   vif->type, vif->addr);

	mutex_lock(&priv->mutex);

	if (!iwl_is_ready_rf(priv)) {
		IWL_WARN(priv, "Try to add interface when device not ready\n");
		err = -EINVAL;
		goto out;
	}

	for_each_context(priv, tmp) {
		u32 possible_modes =
			tmp->interface_modes | tmp->exclusive_interface_modes;

		if (tmp->vif) {
			/* check if this busy context is exclusive */
			if (tmp->exclusive_interface_modes &
						BIT(tmp->vif->type)) {
				err = -EINVAL;
				goto out;
			}
			continue;
		}

		if (!(possible_modes & BIT(vif->type)))
			continue;

		/* have maybe usable context w/o interface */
		ctx = tmp;
		break;
	}

	if (!ctx) {
		err = -EOPNOTSUPP;
		goto out;
	}

	vif_priv->ctx = ctx;
	ctx->vif = vif;

	err = iwl_setup_interface(priv, ctx);
	if (!err)
		goto out;

	ctx->vif = NULL;
	priv->iw_mode = NL80211_IFTYPE_STATION;
 out:
	mutex_unlock(&priv->mutex);

	IWL_DEBUG_MAC80211(priv, "leave\n");
	return err;
}
EXPORT_SYMBOL(iwl_mac_add_interface);

static void iwl_teardown_interface(struct iwl_priv *priv,
				   struct ieee80211_vif *vif,
				   bool mode_change)
{
	struct iwl_rxon_context *ctx = iwl_rxon_ctx_from_vif(vif);

	lockdep_assert_held(&priv->mutex);

	if (priv->scan_vif == vif) {
		iwl_scan_cancel_timeout(priv, 200);
		iwl_force_scan_end(priv);
	}

	if (!mode_change) {
		iwl_set_mode(priv, ctx);
		if (!ctx->always_active)
			ctx->is_active = false;
	}

	/*
	 * When removing the IBSS interface, overwrite the
	 * BT traffic load with the stored one from the last
	 * notification, if any. If this is a device that
	 * doesn't implement this, this has no effect since
	 * both values are the same and zero.
	 */
	if (vif->type == NL80211_IFTYPE_ADHOC)
<<<<<<< HEAD
		priv->bt_traffic_load = priv->notif_bt_traffic_load;
=======
		priv->bt_traffic_load = priv->last_bt_traffic_load;
>>>>>>> 4f855938
}

void iwl_mac_remove_interface(struct ieee80211_hw *hw,
			      struct ieee80211_vif *vif)
{
	struct iwl_priv *priv = hw->priv;
	struct iwl_rxon_context *ctx = iwl_rxon_ctx_from_vif(vif);

	IWL_DEBUG_MAC80211(priv, "enter\n");

	mutex_lock(&priv->mutex);

	WARN_ON(ctx->vif != vif);
	ctx->vif = NULL;

	iwl_teardown_interface(priv, vif, false);

	memset(priv->bssid, 0, ETH_ALEN);
	mutex_unlock(&priv->mutex);

	IWL_DEBUG_MAC80211(priv, "leave\n");

}
EXPORT_SYMBOL(iwl_mac_remove_interface);

int iwl_alloc_txq_mem(struct iwl_priv *priv)
{
	if (!priv->txq)
		priv->txq = kzalloc(
			sizeof(struct iwl_tx_queue) *
				priv->cfg->base_params->num_of_queues,
			GFP_KERNEL);
	if (!priv->txq) {
		IWL_ERR(priv, "Not enough memory for txq\n");
		return -ENOMEM;
	}
	return 0;
}
EXPORT_SYMBOL(iwl_alloc_txq_mem);

void iwl_free_txq_mem(struct iwl_priv *priv)
{
	kfree(priv->txq);
	priv->txq = NULL;
}
EXPORT_SYMBOL(iwl_free_txq_mem);

#ifdef CONFIG_IWLWIFI_DEBUGFS

#define IWL_TRAFFIC_DUMP_SIZE	(IWL_TRAFFIC_ENTRY_SIZE * IWL_TRAFFIC_ENTRIES)

void iwl_reset_traffic_log(struct iwl_priv *priv)
{
	priv->tx_traffic_idx = 0;
	priv->rx_traffic_idx = 0;
	if (priv->tx_traffic)
		memset(priv->tx_traffic, 0, IWL_TRAFFIC_DUMP_SIZE);
	if (priv->rx_traffic)
		memset(priv->rx_traffic, 0, IWL_TRAFFIC_DUMP_SIZE);
}

int iwl_alloc_traffic_mem(struct iwl_priv *priv)
{
	u32 traffic_size = IWL_TRAFFIC_DUMP_SIZE;

	if (iwl_debug_level & IWL_DL_TX) {
		if (!priv->tx_traffic) {
			priv->tx_traffic =
				kzalloc(traffic_size, GFP_KERNEL);
			if (!priv->tx_traffic)
				return -ENOMEM;
		}
	}
	if (iwl_debug_level & IWL_DL_RX) {
		if (!priv->rx_traffic) {
			priv->rx_traffic =
				kzalloc(traffic_size, GFP_KERNEL);
			if (!priv->rx_traffic)
				return -ENOMEM;
		}
	}
	iwl_reset_traffic_log(priv);
	return 0;
}
EXPORT_SYMBOL(iwl_alloc_traffic_mem);

void iwl_free_traffic_mem(struct iwl_priv *priv)
{
	kfree(priv->tx_traffic);
	priv->tx_traffic = NULL;

	kfree(priv->rx_traffic);
	priv->rx_traffic = NULL;
}
EXPORT_SYMBOL(iwl_free_traffic_mem);

void iwl_dbg_log_tx_data_frame(struct iwl_priv *priv,
		      u16 length, struct ieee80211_hdr *header)
{
	__le16 fc;
	u16 len;

	if (likely(!(iwl_debug_level & IWL_DL_TX)))
		return;

	if (!priv->tx_traffic)
		return;

	fc = header->frame_control;
	if (ieee80211_is_data(fc)) {
		len = (length > IWL_TRAFFIC_ENTRY_SIZE)
		       ? IWL_TRAFFIC_ENTRY_SIZE : length;
		memcpy((priv->tx_traffic +
		       (priv->tx_traffic_idx * IWL_TRAFFIC_ENTRY_SIZE)),
		       header, len);
		priv->tx_traffic_idx =
			(priv->tx_traffic_idx + 1) % IWL_TRAFFIC_ENTRIES;
	}
}
EXPORT_SYMBOL(iwl_dbg_log_tx_data_frame);

void iwl_dbg_log_rx_data_frame(struct iwl_priv *priv,
		      u16 length, struct ieee80211_hdr *header)
{
	__le16 fc;
	u16 len;

	if (likely(!(iwl_debug_level & IWL_DL_RX)))
		return;

	if (!priv->rx_traffic)
		return;

	fc = header->frame_control;
	if (ieee80211_is_data(fc)) {
		len = (length > IWL_TRAFFIC_ENTRY_SIZE)
		       ? IWL_TRAFFIC_ENTRY_SIZE : length;
		memcpy((priv->rx_traffic +
		       (priv->rx_traffic_idx * IWL_TRAFFIC_ENTRY_SIZE)),
		       header, len);
		priv->rx_traffic_idx =
			(priv->rx_traffic_idx + 1) % IWL_TRAFFIC_ENTRIES;
	}
}
EXPORT_SYMBOL(iwl_dbg_log_rx_data_frame);

const char *get_mgmt_string(int cmd)
{
	switch (cmd) {
		IWL_CMD(MANAGEMENT_ASSOC_REQ);
		IWL_CMD(MANAGEMENT_ASSOC_RESP);
		IWL_CMD(MANAGEMENT_REASSOC_REQ);
		IWL_CMD(MANAGEMENT_REASSOC_RESP);
		IWL_CMD(MANAGEMENT_PROBE_REQ);
		IWL_CMD(MANAGEMENT_PROBE_RESP);
		IWL_CMD(MANAGEMENT_BEACON);
		IWL_CMD(MANAGEMENT_ATIM);
		IWL_CMD(MANAGEMENT_DISASSOC);
		IWL_CMD(MANAGEMENT_AUTH);
		IWL_CMD(MANAGEMENT_DEAUTH);
		IWL_CMD(MANAGEMENT_ACTION);
	default:
		return "UNKNOWN";

	}
}

const char *get_ctrl_string(int cmd)
{
	switch (cmd) {
		IWL_CMD(CONTROL_BACK_REQ);
		IWL_CMD(CONTROL_BACK);
		IWL_CMD(CONTROL_PSPOLL);
		IWL_CMD(CONTROL_RTS);
		IWL_CMD(CONTROL_CTS);
		IWL_CMD(CONTROL_ACK);
		IWL_CMD(CONTROL_CFEND);
		IWL_CMD(CONTROL_CFENDACK);
	default:
		return "UNKNOWN";

	}
}

void iwl_clear_traffic_stats(struct iwl_priv *priv)
{
	memset(&priv->tx_stats, 0, sizeof(struct traffic_stats));
	memset(&priv->rx_stats, 0, sizeof(struct traffic_stats));
	priv->led_tpt = 0;
}

/*
 * if CONFIG_IWLWIFI_DEBUGFS defined, iwl_update_stats function will
 * record all the MGMT, CTRL and DATA pkt for both TX and Rx pass.
 * Use debugFs to display the rx/rx_statistics
 * if CONFIG_IWLWIFI_DEBUGFS not being defined, then no MGMT and CTRL
 * information will be recorded, but DATA pkt still will be recorded
 * for the reason of iwl_led.c need to control the led blinking based on
 * number of tx and rx data.
 *
 */
void iwl_update_stats(struct iwl_priv *priv, bool is_tx, __le16 fc, u16 len)
{
	struct traffic_stats	*stats;

	if (is_tx)
		stats = &priv->tx_stats;
	else
		stats = &priv->rx_stats;

	if (ieee80211_is_mgmt(fc)) {
		switch (fc & cpu_to_le16(IEEE80211_FCTL_STYPE)) {
		case cpu_to_le16(IEEE80211_STYPE_ASSOC_REQ):
			stats->mgmt[MANAGEMENT_ASSOC_REQ]++;
			break;
		case cpu_to_le16(IEEE80211_STYPE_ASSOC_RESP):
			stats->mgmt[MANAGEMENT_ASSOC_RESP]++;
			break;
		case cpu_to_le16(IEEE80211_STYPE_REASSOC_REQ):
			stats->mgmt[MANAGEMENT_REASSOC_REQ]++;
			break;
		case cpu_to_le16(IEEE80211_STYPE_REASSOC_RESP):
			stats->mgmt[MANAGEMENT_REASSOC_RESP]++;
			break;
		case cpu_to_le16(IEEE80211_STYPE_PROBE_REQ):
			stats->mgmt[MANAGEMENT_PROBE_REQ]++;
			break;
		case cpu_to_le16(IEEE80211_STYPE_PROBE_RESP):
			stats->mgmt[MANAGEMENT_PROBE_RESP]++;
			break;
		case cpu_to_le16(IEEE80211_STYPE_BEACON):
			stats->mgmt[MANAGEMENT_BEACON]++;
			break;
		case cpu_to_le16(IEEE80211_STYPE_ATIM):
			stats->mgmt[MANAGEMENT_ATIM]++;
			break;
		case cpu_to_le16(IEEE80211_STYPE_DISASSOC):
			stats->mgmt[MANAGEMENT_DISASSOC]++;
			break;
		case cpu_to_le16(IEEE80211_STYPE_AUTH):
			stats->mgmt[MANAGEMENT_AUTH]++;
			break;
		case cpu_to_le16(IEEE80211_STYPE_DEAUTH):
			stats->mgmt[MANAGEMENT_DEAUTH]++;
			break;
		case cpu_to_le16(IEEE80211_STYPE_ACTION):
			stats->mgmt[MANAGEMENT_ACTION]++;
			break;
		}
	} else if (ieee80211_is_ctl(fc)) {
		switch (fc & cpu_to_le16(IEEE80211_FCTL_STYPE)) {
		case cpu_to_le16(IEEE80211_STYPE_BACK_REQ):
			stats->ctrl[CONTROL_BACK_REQ]++;
			break;
		case cpu_to_le16(IEEE80211_STYPE_BACK):
			stats->ctrl[CONTROL_BACK]++;
			break;
		case cpu_to_le16(IEEE80211_STYPE_PSPOLL):
			stats->ctrl[CONTROL_PSPOLL]++;
			break;
		case cpu_to_le16(IEEE80211_STYPE_RTS):
			stats->ctrl[CONTROL_RTS]++;
			break;
		case cpu_to_le16(IEEE80211_STYPE_CTS):
			stats->ctrl[CONTROL_CTS]++;
			break;
		case cpu_to_le16(IEEE80211_STYPE_ACK):
			stats->ctrl[CONTROL_ACK]++;
			break;
		case cpu_to_le16(IEEE80211_STYPE_CFEND):
			stats->ctrl[CONTROL_CFEND]++;
			break;
		case cpu_to_le16(IEEE80211_STYPE_CFENDACK):
			stats->ctrl[CONTROL_CFENDACK]++;
			break;
		}
	} else {
		/* data */
		stats->data_cnt++;
		stats->data_bytes += len;
	}
	iwl_leds_background(priv);
}
EXPORT_SYMBOL(iwl_update_stats);
#endif

static void iwl_force_rf_reset(struct iwl_priv *priv)
{
	if (test_bit(STATUS_EXIT_PENDING, &priv->status))
		return;

	if (!iwl_is_any_associated(priv)) {
		IWL_DEBUG_SCAN(priv, "force reset rejected: not associated\n");
		return;
	}
	/*
	 * There is no easy and better way to force reset the radio,
	 * the only known method is switching channel which will force to
	 * reset and tune the radio.
	 * Use internal short scan (single channel) operation to should
	 * achieve this objective.
	 * Driver should reset the radio when number of consecutive missed
	 * beacon, or any other uCode error condition detected.
	 */
	IWL_DEBUG_INFO(priv, "perform radio reset.\n");
	iwl_internal_short_hw_scan(priv);
}


int iwl_force_reset(struct iwl_priv *priv, int mode, bool external)
{
	struct iwl_force_reset *force_reset;

	if (test_bit(STATUS_EXIT_PENDING, &priv->status))
		return -EINVAL;

	if (mode >= IWL_MAX_FORCE_RESET) {
		IWL_DEBUG_INFO(priv, "invalid reset request.\n");
		return -EINVAL;
	}
	force_reset = &priv->force_reset[mode];
	force_reset->reset_request_count++;
	if (!external) {
		if (force_reset->last_force_reset_jiffies &&
		    time_after(force_reset->last_force_reset_jiffies +
		    force_reset->reset_duration, jiffies)) {
			IWL_DEBUG_INFO(priv, "force reset rejected\n");
			force_reset->reset_reject_count++;
			return -EAGAIN;
		}
	}
	force_reset->reset_success_count++;
	force_reset->last_force_reset_jiffies = jiffies;
	IWL_DEBUG_INFO(priv, "perform force reset (%d)\n", mode);
	switch (mode) {
	case IWL_RF_RESET:
		iwl_force_rf_reset(priv);
		break;
	case IWL_FW_RESET:
		/*
		 * if the request is from external(ex: debugfs),
		 * then always perform the request in regardless the module
		 * parameter setting
		 * if the request is from internal (uCode error or driver
		 * detect failure), then fw_restart module parameter
		 * need to be check before performing firmware reload
		 */
		if (!external && !priv->cfg->mod_params->restart_fw) {
			IWL_DEBUG_INFO(priv, "Cancel firmware reload based on "
				       "module parameter setting\n");
			break;
		}
		IWL_ERR(priv, "On demand firmware reload\n");
		/* Set the FW error flag -- cleared on iwl_down */
		set_bit(STATUS_FW_ERROR, &priv->status);
		wake_up_interruptible(&priv->wait_command_queue);
		/*
		 * Keep the restart process from trying to send host
		 * commands by clearing the INIT status bit
		 */
		clear_bit(STATUS_READY, &priv->status);
		queue_work(priv->workqueue, &priv->restart);
		break;
	}
	return 0;
}

int iwl_mac_change_interface(struct ieee80211_hw *hw, struct ieee80211_vif *vif,
			     enum nl80211_iftype newtype, bool newp2p)
{
	struct iwl_priv *priv = hw->priv;
	struct iwl_rxon_context *ctx = iwl_rxon_ctx_from_vif(vif);
	struct iwl_rxon_context *tmp;
	u32 interface_modes;
	int err;

	newtype = ieee80211_iftype_p2p(newtype, newp2p);

	mutex_lock(&priv->mutex);

	interface_modes = ctx->interface_modes | ctx->exclusive_interface_modes;

	if (!(interface_modes & BIT(newtype))) {
		err = -EBUSY;
		goto out;
	}

	if (ctx->exclusive_interface_modes & BIT(newtype)) {
		for_each_context(priv, tmp) {
			if (ctx == tmp)
				continue;

			if (!tmp->vif)
				continue;

			/*
			 * The current mode switch would be exclusive, but
			 * another context is active ... refuse the switch.
			 */
			err = -EBUSY;
			goto out;
		}
	}

	/* success */
	iwl_teardown_interface(priv, vif, true);
	vif->type = newtype;
	err = iwl_setup_interface(priv, ctx);
	WARN_ON(err);
	/*
	 * We've switched internally, but submitting to the
	 * device may have failed for some reason. Mask this
	 * error, because otherwise mac80211 will not switch
	 * (and set the interface type back) and we'll be
	 * out of sync with it.
	 */
	err = 0;

 out:
	mutex_unlock(&priv->mutex);
	return err;
}
EXPORT_SYMBOL(iwl_mac_change_interface);

/**
 * iwl_bg_monitor_recover - Timer callback to check for stuck queue and recover
 *
 * During normal condition (no queue is stuck), the timer is continually set to
 * execute every monitor_recover_period milliseconds after the last timer
 * expired.  When the queue read_ptr is at the same place, the timer is
 * shorten to 100mSecs.  This is
 *      1) to reduce the chance that the read_ptr may wrap around (not stuck)
 *      2) to detect the stuck queues quicker before the station and AP can
 *      disassociate each other.
 *
 * This function monitors all the tx queues and recover from it if any
 * of the queues are stuck.
 * 1. It first check the cmd queue for stuck conditions.  If it is stuck,
 *      it will recover by resetting the firmware and return.
 * 2. Then, it checks for station association.  If it associates it will check
 *      other queues.  If any queue is stuck, it will recover by resetting
 *      the firmware.
 * Note: It the number of times the queue read_ptr to be at the same place to
 *      be MAX_REPEAT+1 in order to consider to be stuck.
 */
/*
 * The maximum number of times the read pointer of the tx queue at the
 * same place without considering to be stuck.
 */
#define MAX_REPEAT      (2)
static int iwl_check_stuck_queue(struct iwl_priv *priv, int cnt)
{
	struct iwl_tx_queue *txq;
	struct iwl_queue *q;

	txq = &priv->txq[cnt];
	q = &txq->q;
	/* queue is empty, skip */
	if (q->read_ptr == q->write_ptr)
		return 0;

	if (q->read_ptr == q->last_read_ptr) {
		/* a queue has not been read from last time */
		if (q->repeat_same_read_ptr > MAX_REPEAT) {
			IWL_ERR(priv,
				"queue %d stuck %d time. Fw reload.\n",
				q->id, q->repeat_same_read_ptr);
			q->repeat_same_read_ptr = 0;
			iwl_force_reset(priv, IWL_FW_RESET, false);
		} else {
			q->repeat_same_read_ptr++;
			IWL_DEBUG_RADIO(priv,
					"queue %d, not read %d time\n",
					q->id,
					q->repeat_same_read_ptr);
			mod_timer(&priv->monitor_recover,
				jiffies + msecs_to_jiffies(
				IWL_ONE_HUNDRED_MSECS));
			return 1;
		}
	} else {
		q->last_read_ptr = q->read_ptr;
		q->repeat_same_read_ptr = 0;
	}
	return 0;
}

void iwl_bg_monitor_recover(unsigned long data)
{
	struct iwl_priv *priv = (struct iwl_priv *)data;
	int cnt;

	if (test_bit(STATUS_EXIT_PENDING, &priv->status))
		return;

	/* monitor and check for stuck cmd queue */
	if (iwl_check_stuck_queue(priv, priv->cmd_queue))
		return;

	/* monitor and check for other stuck queues */
	if (iwl_is_any_associated(priv)) {
		for (cnt = 0; cnt < priv->hw_params.max_txq_num; cnt++) {
			/* skip as we already checked the command queue */
			if (cnt == priv->cmd_queue)
				continue;
			if (iwl_check_stuck_queue(priv, cnt))
				return;
		}
	}
	if (priv->cfg->base_params->monitor_recover_period) {
		/*
		 * Reschedule the timer to occur in
		 * priv->cfg->base_params->monitor_recover_period
		 */
		mod_timer(&priv->monitor_recover, jiffies + msecs_to_jiffies(
			  priv->cfg->base_params->monitor_recover_period));
	}
}
EXPORT_SYMBOL(iwl_bg_monitor_recover);


/*
 * extended beacon time format
 * time in usec will be changed into a 32-bit value in extended:internal format
 * the extended part is the beacon counts
 * the internal part is the time in usec within one beacon interval
 */
u32 iwl_usecs_to_beacons(struct iwl_priv *priv, u32 usec, u32 beacon_interval)
{
	u32 quot;
	u32 rem;
	u32 interval = beacon_interval * TIME_UNIT;

	if (!interval || !usec)
		return 0;

	quot = (usec / interval) &
		(iwl_beacon_time_mask_high(priv,
		priv->hw_params.beacon_time_tsf_bits) >>
		priv->hw_params.beacon_time_tsf_bits);
	rem = (usec % interval) & iwl_beacon_time_mask_low(priv,
				   priv->hw_params.beacon_time_tsf_bits);

	return (quot << priv->hw_params.beacon_time_tsf_bits) + rem;
}
EXPORT_SYMBOL(iwl_usecs_to_beacons);

/* base is usually what we get from ucode with each received frame,
 * the same as HW timer counter counting down
 */
__le32 iwl_add_beacon_time(struct iwl_priv *priv, u32 base,
			   u32 addon, u32 beacon_interval)
{
	u32 base_low = base & iwl_beacon_time_mask_low(priv,
					priv->hw_params.beacon_time_tsf_bits);
	u32 addon_low = addon & iwl_beacon_time_mask_low(priv,
					priv->hw_params.beacon_time_tsf_bits);
	u32 interval = beacon_interval * TIME_UNIT;
	u32 res = (base & iwl_beacon_time_mask_high(priv,
				priv->hw_params.beacon_time_tsf_bits)) +
				(addon & iwl_beacon_time_mask_high(priv,
				priv->hw_params.beacon_time_tsf_bits));

	if (base_low > addon_low)
		res += base_low - addon_low;
	else if (base_low < addon_low) {
		res += interval + base_low - addon_low;
		res += (1 << priv->hw_params.beacon_time_tsf_bits);
	} else
		res += (1 << priv->hw_params.beacon_time_tsf_bits);

	return cpu_to_le32(res);
}
EXPORT_SYMBOL(iwl_add_beacon_time);

#ifdef CONFIG_PM

int iwl_pci_suspend(struct device *device)
{
	struct pci_dev *pdev = to_pci_dev(device);
	struct iwl_priv *priv = pci_get_drvdata(pdev);

	/*
	 * This function is called when system goes into suspend state
	 * mac80211 will call iwl_mac_stop() from the mac80211 suspend function
	 * first but since iwl_mac_stop() has no knowledge of who the caller is,
	 * it will not call apm_ops.stop() to stop the DMA operation.
	 * Calling apm_ops.stop here to make sure we stop the DMA.
	 */
	iwl_apm_stop(priv);

	return 0;
}
EXPORT_SYMBOL(iwl_pci_suspend);

int iwl_pci_resume(struct device *device)
{
	struct pci_dev *pdev = to_pci_dev(device);
	struct iwl_priv *priv = pci_get_drvdata(pdev);
	bool hw_rfkill = false;

	/*
	 * We disable the RETRY_TIMEOUT register (0x41) to keep
	 * PCI Tx retries from interfering with C3 CPU state.
	 */
	pci_write_config_byte(pdev, PCI_CFG_RETRY_TIMEOUT, 0x00);

	iwl_enable_interrupts(priv);

	if (!(iwl_read32(priv, CSR_GP_CNTRL) &
				CSR_GP_CNTRL_REG_FLAG_HW_RF_KILL_SW))
		hw_rfkill = true;

	if (hw_rfkill)
		set_bit(STATUS_RF_KILL_HW, &priv->status);
	else
		clear_bit(STATUS_RF_KILL_HW, &priv->status);

	wiphy_rfkill_set_hw_state(priv->hw->wiphy, hw_rfkill);

	return 0;
}
EXPORT_SYMBOL(iwl_pci_resume);

const struct dev_pm_ops iwl_pm_ops = {
	.suspend = iwl_pci_suspend,
	.resume = iwl_pci_resume,
	.freeze = iwl_pci_suspend,
	.thaw = iwl_pci_resume,
	.poweroff = iwl_pci_suspend,
	.restore = iwl_pci_resume,
};
EXPORT_SYMBOL(iwl_pm_ops);

#endif /* CONFIG_PM */<|MERGE_RESOLUTION|>--- conflicted
+++ resolved
@@ -1469,11 +1469,7 @@
 	 * both values are the same and zero.
 	 */
 	if (vif->type == NL80211_IFTYPE_ADHOC)
-<<<<<<< HEAD
-		priv->bt_traffic_load = priv->notif_bt_traffic_load;
-=======
 		priv->bt_traffic_load = priv->last_bt_traffic_load;
->>>>>>> 4f855938
 }
 
 void iwl_mac_remove_interface(struct ieee80211_hw *hw,
