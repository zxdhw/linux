// SPDX-License-Identifier: GPL-2.0-only
/*
 *  linux/fs/nfs/inode.c
 *
 *  Copyright (C) 1992  Rick Sladkey
 *
 *  nfs inode and superblock handling functions
 *
 *  Modularised by Alan Cox <alan@lxorguk.ukuu.org.uk>, while hacking some
 *  experimental NFS changes. Modularisation taken straight from SYS5 fs.
 *
 *  Change to nfs_read_super() to permit NFS mounts to multi-homed hosts.
 *  J.S.Peatfield@damtp.cam.ac.uk
 *
 */

#include <linux/module.h>
#include <linux/init.h>
#include <linux/sched/signal.h>
#include <linux/time.h>
#include <linux/kernel.h>
#include <linux/mm.h>
#include <linux/string.h>
#include <linux/stat.h>
#include <linux/errno.h>
#include <linux/unistd.h>
#include <linux/sunrpc/clnt.h>
#include <linux/sunrpc/stats.h>
#include <linux/sunrpc/metrics.h>
#include <linux/nfs_fs.h>
#include <linux/nfs_mount.h>
#include <linux/nfs4_mount.h>
#include <linux/lockd/bind.h>
#include <linux/seq_file.h>
#include <linux/mount.h>
#include <linux/vfs.h>
#include <linux/inet.h>
#include <linux/nfs_xdr.h>
#include <linux/slab.h>
#include <linux/compat.h>
#include <linux/freezer.h>
#include <linux/uaccess.h>
#include <linux/iversion.h>

#include "nfs4_fs.h"
#include "callback.h"
#include "delegation.h"
#include "iostat.h"
#include "internal.h"
#include "fscache.h"
#include "pnfs.h"
#include "nfs.h"
#include "netns.h"
#include "sysfs.h"

#include "nfstrace.h"

#define NFSDBG_FACILITY		NFSDBG_VFS

#define NFS_64_BIT_INODE_NUMBERS_ENABLED	1

/* Default is to see 64-bit inode numbers */
static bool enable_ino64 = NFS_64_BIT_INODE_NUMBERS_ENABLED;

static int nfs_update_inode(struct inode *, struct nfs_fattr *);

static struct kmem_cache * nfs_inode_cachep;

static inline unsigned long
nfs_fattr_to_ino_t(struct nfs_fattr *fattr)
{
	return nfs_fileid_to_ino_t(fattr->fileid);
}

static int nfs_wait_killable(int mode)
{
	freezable_schedule_unsafe();
	if (signal_pending_state(mode, current))
		return -ERESTARTSYS;
	return 0;
}

int nfs_wait_bit_killable(struct wait_bit_key *key, int mode)
{
	return nfs_wait_killable(mode);
}
EXPORT_SYMBOL_GPL(nfs_wait_bit_killable);

/**
 * nfs_compat_user_ino64 - returns the user-visible inode number
 * @fileid: 64-bit fileid
 *
 * This function returns a 32-bit inode number if the boot parameter
 * nfs.enable_ino64 is zero.
 */
u64 nfs_compat_user_ino64(u64 fileid)
{
#ifdef CONFIG_COMPAT
	compat_ulong_t ino;
#else	
	unsigned long ino;
#endif

	if (enable_ino64)
		return fileid;
	ino = fileid;
	if (sizeof(ino) < sizeof(fileid))
		ino ^= fileid >> (sizeof(fileid)-sizeof(ino)) * 8;
	return ino;
}

int nfs_drop_inode(struct inode *inode)
{
	return NFS_STALE(inode) || generic_drop_inode(inode);
}
EXPORT_SYMBOL_GPL(nfs_drop_inode);

void nfs_clear_inode(struct inode *inode)
{
	/*
	 * The following should never happen...
	 */
	WARN_ON_ONCE(nfs_have_writebacks(inode));
	WARN_ON_ONCE(!list_empty(&NFS_I(inode)->open_files));
	nfs_zap_acl_cache(inode);
	nfs_access_zap_cache(inode);
	nfs_fscache_clear_inode(inode);
}
EXPORT_SYMBOL_GPL(nfs_clear_inode);

void nfs_evict_inode(struct inode *inode)
{
	truncate_inode_pages_final(&inode->i_data);
	clear_inode(inode);
	nfs_clear_inode(inode);
}

int nfs_sync_inode(struct inode *inode)
{
	inode_dio_wait(inode);
	return nfs_wb_all(inode);
}
EXPORT_SYMBOL_GPL(nfs_sync_inode);

/**
 * nfs_sync_mapping - helper to flush all mmapped dirty data to disk
 * @mapping: pointer to struct address_space
 */
int nfs_sync_mapping(struct address_space *mapping)
{
	int ret = 0;

	if (mapping->nrpages != 0) {
		unmap_mapping_range(mapping, 0, 0, 0);
		ret = nfs_wb_all(mapping->host);
	}
	return ret;
}

static int nfs_attribute_timeout(struct inode *inode)
{
	struct nfs_inode *nfsi = NFS_I(inode);

	return !time_in_range_open(jiffies, nfsi->read_cache_jiffies, nfsi->read_cache_jiffies + nfsi->attrtimeo);
}

static bool nfs_check_cache_invalid_delegated(struct inode *inode, unsigned long flags)
{
	unsigned long cache_validity = READ_ONCE(NFS_I(inode)->cache_validity);

	/* Special case for the pagecache or access cache */
	if (flags == NFS_INO_REVAL_PAGECACHE &&
	    !(cache_validity & NFS_INO_REVAL_FORCED))
		return false;
	return (cache_validity & flags) != 0;
}

static bool nfs_check_cache_invalid_not_delegated(struct inode *inode, unsigned long flags)
{
	unsigned long cache_validity = READ_ONCE(NFS_I(inode)->cache_validity);

	if ((cache_validity & flags) != 0)
		return true;
	if (nfs_attribute_timeout(inode))
		return true;
	return false;
}

bool nfs_check_cache_invalid(struct inode *inode, unsigned long flags)
{
	if (NFS_PROTO(inode)->have_delegation(inode, FMODE_READ))
		return nfs_check_cache_invalid_delegated(inode, flags);

	return nfs_check_cache_invalid_not_delegated(inode, flags);
}

static void nfs_set_cache_invalid(struct inode *inode, unsigned long flags)
{
	struct nfs_inode *nfsi = NFS_I(inode);
	bool have_delegation = NFS_PROTO(inode)->have_delegation(inode, FMODE_READ);

	if (have_delegation) {
		if (!(flags & NFS_INO_REVAL_FORCED))
			flags &= ~NFS_INO_INVALID_OTHER;
		flags &= ~(NFS_INO_INVALID_CHANGE
				| NFS_INO_INVALID_SIZE
				| NFS_INO_REVAL_PAGECACHE);
	}

	if (inode->i_mapping->nrpages == 0)
		flags &= ~(NFS_INO_INVALID_DATA|NFS_INO_DATA_INVAL_DEFER);
	nfsi->cache_validity |= flags;
	if (flags & NFS_INO_INVALID_DATA)
		nfs_fscache_invalidate(inode);
}

/*
 * Invalidate the local caches
 */
static void nfs_zap_caches_locked(struct inode *inode)
{
	struct nfs_inode *nfsi = NFS_I(inode);
	int mode = inode->i_mode;

	nfs_inc_stats(inode, NFSIOS_ATTRINVALIDATE);

	nfsi->attrtimeo = NFS_MINATTRTIMEO(inode);
	nfsi->attrtimeo_timestamp = jiffies;

	memset(NFS_I(inode)->cookieverf, 0, sizeof(NFS_I(inode)->cookieverf));
	if (S_ISREG(mode) || S_ISDIR(mode) || S_ISLNK(mode)) {
		nfs_set_cache_invalid(inode, NFS_INO_INVALID_ATTR
					| NFS_INO_INVALID_DATA
					| NFS_INO_INVALID_ACCESS
					| NFS_INO_INVALID_ACL
					| NFS_INO_REVAL_PAGECACHE);
	} else
		nfs_set_cache_invalid(inode, NFS_INO_INVALID_ATTR
					| NFS_INO_INVALID_ACCESS
					| NFS_INO_INVALID_ACL
					| NFS_INO_REVAL_PAGECACHE);
	nfs_zap_label_cache_locked(nfsi);
}

void nfs_zap_caches(struct inode *inode)
{
	spin_lock(&inode->i_lock);
	nfs_zap_caches_locked(inode);
	spin_unlock(&inode->i_lock);
}

void nfs_zap_mapping(struct inode *inode, struct address_space *mapping)
{
	if (mapping->nrpages != 0) {
		spin_lock(&inode->i_lock);
		nfs_set_cache_invalid(inode, NFS_INO_INVALID_DATA);
		spin_unlock(&inode->i_lock);
	}
}

void nfs_zap_acl_cache(struct inode *inode)
{
	void (*clear_acl_cache)(struct inode *);

	clear_acl_cache = NFS_PROTO(inode)->clear_acl_cache;
	if (clear_acl_cache != NULL)
		clear_acl_cache(inode);
	spin_lock(&inode->i_lock);
	NFS_I(inode)->cache_validity &= ~NFS_INO_INVALID_ACL;
	spin_unlock(&inode->i_lock);
}
EXPORT_SYMBOL_GPL(nfs_zap_acl_cache);

void nfs_invalidate_atime(struct inode *inode)
{
	spin_lock(&inode->i_lock);
	nfs_set_cache_invalid(inode, NFS_INO_INVALID_ATIME);
	spin_unlock(&inode->i_lock);
}
EXPORT_SYMBOL_GPL(nfs_invalidate_atime);

/*
 * Invalidate, but do not unhash, the inode.
 * NB: must be called with inode->i_lock held!
 */
static void nfs_set_inode_stale_locked(struct inode *inode)
{
	set_bit(NFS_INO_STALE, &NFS_I(inode)->flags);
	nfs_zap_caches_locked(inode);
	trace_nfs_set_inode_stale(inode);
}

void nfs_set_inode_stale(struct inode *inode)
{
	spin_lock(&inode->i_lock);
	nfs_set_inode_stale_locked(inode);
	spin_unlock(&inode->i_lock);
}

struct nfs_find_desc {
	struct nfs_fh		*fh;
	struct nfs_fattr	*fattr;
};

/*
 * In NFSv3 we can have 64bit inode numbers. In order to support
 * this, and re-exported directories (also seen in NFSv2)
 * we are forced to allow 2 different inodes to have the same
 * i_ino.
 */
static int
nfs_find_actor(struct inode *inode, void *opaque)
{
	struct nfs_find_desc	*desc = (struct nfs_find_desc *)opaque;
	struct nfs_fh		*fh = desc->fh;
	struct nfs_fattr	*fattr = desc->fattr;

	if (NFS_FILEID(inode) != fattr->fileid)
		return 0;
	if ((S_IFMT & inode->i_mode) != (S_IFMT & fattr->mode))
		return 0;
	if (nfs_compare_fh(NFS_FH(inode), fh))
		return 0;
	if (is_bad_inode(inode) || NFS_STALE(inode))
		return 0;
	return 1;
}

static int
nfs_init_locked(struct inode *inode, void *opaque)
{
	struct nfs_find_desc	*desc = (struct nfs_find_desc *)opaque;
	struct nfs_fattr	*fattr = desc->fattr;

	set_nfs_fileid(inode, fattr->fileid);
	inode->i_mode = fattr->mode;
	nfs_copy_fh(NFS_FH(inode), desc->fh);
	return 0;
}

#ifdef CONFIG_NFS_V4_SECURITY_LABEL
static void nfs_clear_label_invalid(struct inode *inode)
{
	spin_lock(&inode->i_lock);
	NFS_I(inode)->cache_validity &= ~NFS_INO_INVALID_LABEL;
	spin_unlock(&inode->i_lock);
}

void nfs_setsecurity(struct inode *inode, struct nfs_fattr *fattr,
					struct nfs4_label *label)
{
	int error;

	if (label == NULL)
		return;

	if ((fattr->valid & NFS_ATTR_FATTR_V4_SECURITY_LABEL) && inode->i_security) {
		error = security_inode_notifysecctx(inode, label->label,
				label->len);
		if (error)
			printk(KERN_ERR "%s() %s %d "
					"security_inode_notifysecctx() %d\n",
					__func__,
					(char *)label->label,
					label->len, error);
		nfs_clear_label_invalid(inode);
	}
}

struct nfs4_label *nfs4_label_alloc(struct nfs_server *server, gfp_t flags)
{
	struct nfs4_label *label = NULL;
	int minor_version = server->nfs_client->cl_minorversion;

	if (minor_version < 2)
		return label;

	if (!(server->caps & NFS_CAP_SECURITY_LABEL))
		return label;

	label = kzalloc(sizeof(struct nfs4_label), flags);
	if (label == NULL)
		return ERR_PTR(-ENOMEM);

	label->label = kzalloc(NFS4_MAXLABELLEN, flags);
	if (label->label == NULL) {
		kfree(label);
		return ERR_PTR(-ENOMEM);
	}
	label->len = NFS4_MAXLABELLEN;

	return label;
}
EXPORT_SYMBOL_GPL(nfs4_label_alloc);
#else
void nfs_setsecurity(struct inode *inode, struct nfs_fattr *fattr,
					struct nfs4_label *label)
{
}
#endif
EXPORT_SYMBOL_GPL(nfs_setsecurity);

/* Search for inode identified by fh, fileid and i_mode in inode cache. */
struct inode *
nfs_ilookup(struct super_block *sb, struct nfs_fattr *fattr, struct nfs_fh *fh)
{
	struct nfs_find_desc desc = {
		.fh	= fh,
		.fattr	= fattr,
	};
	struct inode *inode;
	unsigned long hash;

	if (!(fattr->valid & NFS_ATTR_FATTR_FILEID) ||
	    !(fattr->valid & NFS_ATTR_FATTR_TYPE))
		return NULL;

	hash = nfs_fattr_to_ino_t(fattr);
	inode = ilookup5(sb, hash, nfs_find_actor, &desc);

	dprintk("%s: returning %p\n", __func__, inode);
	return inode;
}

/*
 * This is our front-end to iget that looks up inodes by file handle
 * instead of inode number.
 */
struct inode *
nfs_fhget(struct super_block *sb, struct nfs_fh *fh, struct nfs_fattr *fattr, struct nfs4_label *label)
{
	struct nfs_find_desc desc = {
		.fh	= fh,
		.fattr	= fattr
	};
	struct inode *inode = ERR_PTR(-ENOENT);
	unsigned long hash;

	nfs_attr_check_mountpoint(sb, fattr);

	if (nfs_attr_use_mounted_on_fileid(fattr))
		fattr->fileid = fattr->mounted_on_fileid;
	else if ((fattr->valid & NFS_ATTR_FATTR_FILEID) == 0)
		goto out_no_inode;
	if ((fattr->valid & NFS_ATTR_FATTR_TYPE) == 0)
		goto out_no_inode;

	hash = nfs_fattr_to_ino_t(fattr);

	inode = iget5_locked(sb, hash, nfs_find_actor, nfs_init_locked, &desc);
	if (inode == NULL) {
		inode = ERR_PTR(-ENOMEM);
		goto out_no_inode;
	}

	if (inode->i_state & I_NEW) {
		struct nfs_inode *nfsi = NFS_I(inode);
		unsigned long now = jiffies;

		/* We set i_ino for the few things that still rely on it,
		 * such as stat(2) */
		inode->i_ino = hash;

		/* We can't support update_atime(), since the server will reset it */
		inode->i_flags |= S_NOATIME|S_NOCMTIME;
		inode->i_mode = fattr->mode;
		nfsi->cache_validity = 0;
		if ((fattr->valid & NFS_ATTR_FATTR_MODE) == 0
				&& nfs_server_capable(inode, NFS_CAP_MODE))
			nfs_set_cache_invalid(inode, NFS_INO_INVALID_OTHER);
		/* Why so? Because we want revalidate for devices/FIFOs, and
		 * that's precisely what we have in nfs_file_inode_operations.
		 */
		inode->i_op = NFS_SB(sb)->nfs_client->rpc_ops->file_inode_ops;
		if (S_ISREG(inode->i_mode)) {
			inode->i_fop = NFS_SB(sb)->nfs_client->rpc_ops->file_ops;
			inode->i_data.a_ops = &nfs_file_aops;
		} else if (S_ISDIR(inode->i_mode)) {
			inode->i_op = NFS_SB(sb)->nfs_client->rpc_ops->dir_inode_ops;
			inode->i_fop = &nfs_dir_operations;
			inode->i_data.a_ops = &nfs_dir_aops;
			/* Deal with crossing mountpoints */
			if (fattr->valid & NFS_ATTR_FATTR_MOUNTPOINT ||
					fattr->valid & NFS_ATTR_FATTR_V4_REFERRAL) {
				if (fattr->valid & NFS_ATTR_FATTR_V4_REFERRAL)
					inode->i_op = &nfs_referral_inode_operations;
				else
					inode->i_op = &nfs_mountpoint_inode_operations;
				inode->i_fop = NULL;
				inode->i_flags |= S_AUTOMOUNT;
			}
		} else if (S_ISLNK(inode->i_mode)) {
			inode->i_op = &nfs_symlink_inode_operations;
			inode_nohighmem(inode);
		} else
			init_special_inode(inode, inode->i_mode, fattr->rdev);

		memset(&inode->i_atime, 0, sizeof(inode->i_atime));
		memset(&inode->i_mtime, 0, sizeof(inode->i_mtime));
		memset(&inode->i_ctime, 0, sizeof(inode->i_ctime));
		inode_set_iversion_raw(inode, 0);
		inode->i_size = 0;
		clear_nlink(inode);
		inode->i_uid = make_kuid(&init_user_ns, -2);
		inode->i_gid = make_kgid(&init_user_ns, -2);
		inode->i_blocks = 0;
		memset(nfsi->cookieverf, 0, sizeof(nfsi->cookieverf));
		nfsi->write_io = 0;
		nfsi->read_io = 0;

		nfsi->read_cache_jiffies = fattr->time_start;
		nfsi->attr_gencount = fattr->gencount;
		if (fattr->valid & NFS_ATTR_FATTR_ATIME)
			inode->i_atime = fattr->atime;
		else if (nfs_server_capable(inode, NFS_CAP_ATIME))
			nfs_set_cache_invalid(inode, NFS_INO_INVALID_ATIME);
		if (fattr->valid & NFS_ATTR_FATTR_MTIME)
			inode->i_mtime = fattr->mtime;
		else if (nfs_server_capable(inode, NFS_CAP_MTIME))
			nfs_set_cache_invalid(inode, NFS_INO_INVALID_MTIME);
		if (fattr->valid & NFS_ATTR_FATTR_CTIME)
			inode->i_ctime = fattr->ctime;
		else if (nfs_server_capable(inode, NFS_CAP_CTIME))
			nfs_set_cache_invalid(inode, NFS_INO_INVALID_CTIME);
		if (fattr->valid & NFS_ATTR_FATTR_CHANGE)
			inode_set_iversion_raw(inode, fattr->change_attr);
		else
			nfs_set_cache_invalid(inode, NFS_INO_INVALID_CHANGE);
		if (fattr->valid & NFS_ATTR_FATTR_SIZE)
			inode->i_size = nfs_size_to_loff_t(fattr->size);
		else
			nfs_set_cache_invalid(inode, NFS_INO_INVALID_SIZE);
		if (fattr->valid & NFS_ATTR_FATTR_NLINK)
			set_nlink(inode, fattr->nlink);
		else if (nfs_server_capable(inode, NFS_CAP_NLINK))
			nfs_set_cache_invalid(inode, NFS_INO_INVALID_OTHER);
		if (fattr->valid & NFS_ATTR_FATTR_OWNER)
			inode->i_uid = fattr->uid;
		else if (nfs_server_capable(inode, NFS_CAP_OWNER))
			nfs_set_cache_invalid(inode, NFS_INO_INVALID_OTHER);
		if (fattr->valid & NFS_ATTR_FATTR_GROUP)
			inode->i_gid = fattr->gid;
		else if (nfs_server_capable(inode, NFS_CAP_OWNER_GROUP))
			nfs_set_cache_invalid(inode, NFS_INO_INVALID_OTHER);
		if (fattr->valid & NFS_ATTR_FATTR_BLOCKS_USED)
			inode->i_blocks = fattr->du.nfs2.blocks;
		if (fattr->valid & NFS_ATTR_FATTR_SPACE_USED) {
			/*
			 * report the blocks in 512byte units
			 */
			inode->i_blocks = nfs_calc_block_size(fattr->du.nfs3.used);
		}

		if (nfsi->cache_validity != 0)
			nfsi->cache_validity |= NFS_INO_REVAL_FORCED;

		nfs_setsecurity(inode, fattr, label);

		nfsi->attrtimeo = NFS_MINATTRTIMEO(inode);
		nfsi->attrtimeo_timestamp = now;
		nfsi->access_cache = RB_ROOT;

		nfs_fscache_init_inode(inode);

		unlock_new_inode(inode);
	} else {
		int err = nfs_refresh_inode(inode, fattr);
		if (err < 0) {
			iput(inode);
			inode = ERR_PTR(err);
			goto out_no_inode;
		}
	}
	dprintk("NFS: nfs_fhget(%s/%Lu fh_crc=0x%08x ct=%d)\n",
		inode->i_sb->s_id,
		(unsigned long long)NFS_FILEID(inode),
		nfs_display_fhandle_hash(fh),
		atomic_read(&inode->i_count));

out:
	return inode;

out_no_inode:
	dprintk("nfs_fhget: iget failed with error %ld\n", PTR_ERR(inode));
	goto out;
}
EXPORT_SYMBOL_GPL(nfs_fhget);

#define NFS_VALID_ATTRS (ATTR_MODE|ATTR_UID|ATTR_GID|ATTR_SIZE|ATTR_ATIME|ATTR_ATIME_SET|ATTR_MTIME|ATTR_MTIME_SET|ATTR_FILE|ATTR_OPEN)

int
nfs_setattr(struct dentry *dentry, struct iattr *attr)
{
	struct inode *inode = d_inode(dentry);
	struct nfs_fattr *fattr;
	int error = 0;

	nfs_inc_stats(inode, NFSIOS_VFSSETATTR);

	/* skip mode change if it's just for clearing setuid/setgid */
	if (attr->ia_valid & (ATTR_KILL_SUID | ATTR_KILL_SGID))
		attr->ia_valid &= ~ATTR_MODE;

	if (attr->ia_valid & ATTR_SIZE) {
		BUG_ON(!S_ISREG(inode->i_mode));

		error = inode_newsize_ok(inode, attr->ia_size);
		if (error)
			return error;

		if (attr->ia_size == i_size_read(inode))
			attr->ia_valid &= ~ATTR_SIZE;
	}

	/* Optimization: if the end result is no change, don't RPC */
	attr->ia_valid &= NFS_VALID_ATTRS;
	if ((attr->ia_valid & ~(ATTR_FILE|ATTR_OPEN)) == 0)
		return 0;

	trace_nfs_setattr_enter(inode);

	/* Write all dirty data */
	if (S_ISREG(inode->i_mode))
		nfs_sync_inode(inode);

	fattr = nfs_alloc_fattr();
	if (fattr == NULL) {
		error = -ENOMEM;
		goto out;
	}

	error = NFS_PROTO(inode)->setattr(dentry, fattr, attr);
	if (error == 0)
		error = nfs_refresh_inode(inode, fattr);
	nfs_free_fattr(fattr);
out:
	trace_nfs_setattr_exit(inode, error);
	return error;
}
EXPORT_SYMBOL_GPL(nfs_setattr);

/**
 * nfs_vmtruncate - unmap mappings "freed" by truncate() syscall
 * @inode: inode of the file used
 * @offset: file offset to start truncating
 *
 * This is a copy of the common vmtruncate, but with the locking
 * corrected to take into account the fact that NFS requires
 * inode->i_size to be updated under the inode->i_lock.
 * Note: must be called with inode->i_lock held!
 */
static int nfs_vmtruncate(struct inode * inode, loff_t offset)
{
	int err;

	err = inode_newsize_ok(inode, offset);
	if (err)
		goto out;

	i_size_write(inode, offset);
	/* Optimisation */
	if (offset == 0)
		NFS_I(inode)->cache_validity &= ~(NFS_INO_INVALID_DATA |
				NFS_INO_DATA_INVAL_DEFER);
	NFS_I(inode)->cache_validity &= ~NFS_INO_INVALID_SIZE;

	spin_unlock(&inode->i_lock);
	truncate_pagecache(inode, offset);
	spin_lock(&inode->i_lock);
out:
	return err;
}

/**
 * nfs_setattr_update_inode - Update inode metadata after a setattr call.
 * @inode: pointer to struct inode
 * @attr: pointer to struct iattr
 * @fattr: pointer to struct nfs_fattr
 *
 * Note: we do this in the *proc.c in order to ensure that
 *       it works for things like exclusive creates too.
 */
void nfs_setattr_update_inode(struct inode *inode, struct iattr *attr,
		struct nfs_fattr *fattr)
{
	/* Barrier: bump the attribute generation count. */
	nfs_fattr_set_barrier(fattr);

	spin_lock(&inode->i_lock);
	NFS_I(inode)->attr_gencount = fattr->gencount;
	if ((attr->ia_valid & ATTR_SIZE) != 0) {
		nfs_set_cache_invalid(inode, NFS_INO_INVALID_MTIME);
		nfs_inc_stats(inode, NFSIOS_SETATTRTRUNC);
		nfs_vmtruncate(inode, attr->ia_size);
	}
	if ((attr->ia_valid & (ATTR_MODE|ATTR_UID|ATTR_GID)) != 0) {
		NFS_I(inode)->cache_validity &= ~NFS_INO_INVALID_CTIME;
		if ((attr->ia_valid & ATTR_MODE) != 0) {
			int mode = attr->ia_mode & S_IALLUGO;
			mode |= inode->i_mode & ~S_IALLUGO;
			inode->i_mode = mode;
		}
		if ((attr->ia_valid & ATTR_UID) != 0)
			inode->i_uid = attr->ia_uid;
		if ((attr->ia_valid & ATTR_GID) != 0)
			inode->i_gid = attr->ia_gid;
		if (fattr->valid & NFS_ATTR_FATTR_CTIME)
			inode->i_ctime = fattr->ctime;
		else
			nfs_set_cache_invalid(inode, NFS_INO_INVALID_CHANGE
					| NFS_INO_INVALID_CTIME);
		nfs_set_cache_invalid(inode, NFS_INO_INVALID_ACCESS
				| NFS_INO_INVALID_ACL);
	}
	if (attr->ia_valid & (ATTR_ATIME_SET|ATTR_ATIME)) {
		NFS_I(inode)->cache_validity &= ~(NFS_INO_INVALID_ATIME
				| NFS_INO_INVALID_CTIME);
		if (fattr->valid & NFS_ATTR_FATTR_ATIME)
			inode->i_atime = fattr->atime;
		else if (attr->ia_valid & ATTR_ATIME_SET)
			inode->i_atime = attr->ia_atime;
		else
			nfs_set_cache_invalid(inode, NFS_INO_INVALID_ATIME);

		if (fattr->valid & NFS_ATTR_FATTR_CTIME)
			inode->i_ctime = fattr->ctime;
		else
			nfs_set_cache_invalid(inode, NFS_INO_INVALID_CHANGE
					| NFS_INO_INVALID_CTIME);
	}
	if (attr->ia_valid & (ATTR_MTIME_SET|ATTR_MTIME)) {
		NFS_I(inode)->cache_validity &= ~(NFS_INO_INVALID_MTIME
				| NFS_INO_INVALID_CTIME);
		if (fattr->valid & NFS_ATTR_FATTR_MTIME)
			inode->i_mtime = fattr->mtime;
		else if (attr->ia_valid & ATTR_MTIME_SET)
			inode->i_mtime = attr->ia_mtime;
		else
			nfs_set_cache_invalid(inode, NFS_INO_INVALID_MTIME);

		if (fattr->valid & NFS_ATTR_FATTR_CTIME)
			inode->i_ctime = fattr->ctime;
		else
			nfs_set_cache_invalid(inode, NFS_INO_INVALID_CHANGE
					| NFS_INO_INVALID_CTIME);
	}
	if (fattr->valid)
		nfs_update_inode(inode, fattr);
	spin_unlock(&inode->i_lock);
}
EXPORT_SYMBOL_GPL(nfs_setattr_update_inode);

static void nfs_readdirplus_parent_cache_miss(struct dentry *dentry)
{
	struct dentry *parent;

	if (!nfs_server_capable(d_inode(dentry), NFS_CAP_READDIRPLUS))
		return;
	parent = dget_parent(dentry);
	nfs_force_use_readdirplus(d_inode(parent));
	dput(parent);
}

static void nfs_readdirplus_parent_cache_hit(struct dentry *dentry)
{
	struct dentry *parent;

	if (!nfs_server_capable(d_inode(dentry), NFS_CAP_READDIRPLUS))
		return;
	parent = dget_parent(dentry);
	nfs_advise_use_readdirplus(d_inode(parent));
	dput(parent);
}

static bool nfs_need_revalidate_inode(struct inode *inode)
{
	if (NFS_I(inode)->cache_validity &
			(NFS_INO_INVALID_ATTR|NFS_INO_INVALID_LABEL))
		return true;
	if (nfs_attribute_cache_expired(inode))
		return true;
	return false;
}

int nfs_getattr(const struct path *path, struct kstat *stat,
		u32 request_mask, unsigned int query_flags)
{
	struct inode *inode = d_inode(path->dentry);
	struct nfs_server *server = NFS_SERVER(inode);
	unsigned long cache_validity;
	int err = 0;
	bool force_sync = query_flags & AT_STATX_FORCE_SYNC;
	bool do_update = false;

	trace_nfs_getattr_enter(inode);

	if ((query_flags & AT_STATX_DONT_SYNC) && !force_sync)
		goto out_no_update;

	/* Flush out writes to the server in order to update c/mtime.  */
	if ((request_mask & (STATX_CTIME|STATX_MTIME)) &&
			S_ISREG(inode->i_mode)) {
		err = filemap_write_and_wait(inode->i_mapping);
		if (err)
			goto out;
	}

	/*
	 * We may force a getattr if the user cares about atime.
	 *
	 * Note that we only have to check the vfsmount flags here:
	 *  - NFS always sets S_NOATIME by so checking it would give a
	 *    bogus result
	 *  - NFS never sets SB_NOATIME or SB_NODIRATIME so there is
	 *    no point in checking those.
	 */
	if ((path->mnt->mnt_flags & MNT_NOATIME) ||
	    ((path->mnt->mnt_flags & MNT_NODIRATIME) && S_ISDIR(inode->i_mode)))
		request_mask &= ~STATX_ATIME;

	/* Is the user requesting attributes that might need revalidation? */
	if (!(request_mask & (STATX_MODE|STATX_NLINK|STATX_ATIME|STATX_CTIME|
					STATX_MTIME|STATX_UID|STATX_GID|
					STATX_SIZE|STATX_BLOCKS)))
		goto out_no_revalidate;

	/* Check whether the cached attributes are stale */
	do_update |= force_sync || nfs_attribute_cache_expired(inode);
	cache_validity = READ_ONCE(NFS_I(inode)->cache_validity);
	do_update |= cache_validity &
		(NFS_INO_INVALID_ATTR|NFS_INO_INVALID_LABEL);
	if (request_mask & STATX_ATIME)
		do_update |= cache_validity & NFS_INO_INVALID_ATIME;
	if (request_mask & (STATX_CTIME|STATX_MTIME))
		do_update |= cache_validity & NFS_INO_REVAL_PAGECACHE;
	if (do_update) {
		/* Update the attribute cache */
		if (!(server->flags & NFS_MOUNT_NOAC))
			nfs_readdirplus_parent_cache_miss(path->dentry);
		else
			nfs_readdirplus_parent_cache_hit(path->dentry);
		err = __nfs_revalidate_inode(server, inode);
		if (err)
			goto out;
	} else
		nfs_readdirplus_parent_cache_hit(path->dentry);
out_no_revalidate:
	/* Only return attributes that were revalidated. */
	stat->result_mask &= request_mask;
out_no_update:
	generic_fillattr(inode, stat);
	stat->ino = nfs_compat_user_ino64(NFS_FILEID(inode));
	if (S_ISDIR(inode->i_mode))
		stat->blksize = NFS_SERVER(inode)->dtsize;
out:
	trace_nfs_getattr_exit(inode, err);
	return err;
}
EXPORT_SYMBOL_GPL(nfs_getattr);

static void nfs_init_lock_context(struct nfs_lock_context *l_ctx)
{
	refcount_set(&l_ctx->count, 1);
	l_ctx->lockowner = current->files;
	INIT_LIST_HEAD(&l_ctx->list);
	atomic_set(&l_ctx->io_count, 0);
}

static struct nfs_lock_context *__nfs_find_lock_context(struct nfs_open_context *ctx)
{
	struct nfs_lock_context *pos;

	list_for_each_entry_rcu(pos, &ctx->lock_context.list, list) {
		if (pos->lockowner != current->files)
			continue;
		if (refcount_inc_not_zero(&pos->count))
			return pos;
	}
	return NULL;
}

struct nfs_lock_context *nfs_get_lock_context(struct nfs_open_context *ctx)
{
	struct nfs_lock_context *res, *new = NULL;
	struct inode *inode = d_inode(ctx->dentry);

	rcu_read_lock();
	res = __nfs_find_lock_context(ctx);
	rcu_read_unlock();
	if (res == NULL) {
		new = kmalloc(sizeof(*new), GFP_KERNEL);
		if (new == NULL)
			return ERR_PTR(-ENOMEM);
		nfs_init_lock_context(new);
		spin_lock(&inode->i_lock);
		res = __nfs_find_lock_context(ctx);
		if (res == NULL) {
			new->open_context = get_nfs_open_context(ctx);
			if (new->open_context) {
				list_add_tail_rcu(&new->list,
						&ctx->lock_context.list);
				res = new;
				new = NULL;
			} else
				res = ERR_PTR(-EBADF);
		}
		spin_unlock(&inode->i_lock);
		kfree(new);
	}
	return res;
}
EXPORT_SYMBOL_GPL(nfs_get_lock_context);

void nfs_put_lock_context(struct nfs_lock_context *l_ctx)
{
	struct nfs_open_context *ctx = l_ctx->open_context;
	struct inode *inode = d_inode(ctx->dentry);

	if (!refcount_dec_and_lock(&l_ctx->count, &inode->i_lock))
		return;
	list_del_rcu(&l_ctx->list);
	spin_unlock(&inode->i_lock);
	put_nfs_open_context(ctx);
	kfree_rcu(l_ctx, rcu_head);
}
EXPORT_SYMBOL_GPL(nfs_put_lock_context);

/**
 * nfs_close_context - Common close_context() routine NFSv2/v3
 * @ctx: pointer to context
 * @is_sync: is this a synchronous close
 *
 * Ensure that the attributes are up to date if we're mounted
 * with close-to-open semantics and we have cached data that will
 * need to be revalidated on open.
 */
void nfs_close_context(struct nfs_open_context *ctx, int is_sync)
{
	struct nfs_inode *nfsi;
	struct inode *inode;
	struct nfs_server *server;

	if (!(ctx->mode & FMODE_WRITE))
		return;
	if (!is_sync)
		return;
	inode = d_inode(ctx->dentry);
	if (NFS_PROTO(inode)->have_delegation(inode, FMODE_READ))
		return;
	nfsi = NFS_I(inode);
	if (inode->i_mapping->nrpages == 0)
		return;
	if (nfsi->cache_validity & NFS_INO_INVALID_DATA)
		return;
	if (!list_empty(&nfsi->open_files))
		return;
	server = NFS_SERVER(inode);
	if (server->flags & NFS_MOUNT_NOCTO)
		return;
	nfs_revalidate_inode(server, inode);
}
EXPORT_SYMBOL_GPL(nfs_close_context);

struct nfs_open_context *alloc_nfs_open_context(struct dentry *dentry,
						fmode_t f_mode,
						struct file *filp)
{
	struct nfs_open_context *ctx;

	ctx = kmalloc(sizeof(*ctx), GFP_KERNEL);
	if (!ctx)
		return ERR_PTR(-ENOMEM);
	nfs_sb_active(dentry->d_sb);
	ctx->dentry = dget(dentry);
	if (filp)
		ctx->cred = get_cred(filp->f_cred);
	else
		ctx->cred = get_current_cred();
	ctx->ll_cred = NULL;
	ctx->state = NULL;
	ctx->mode = f_mode;
	ctx->flags = 0;
	ctx->error = 0;
	ctx->flock_owner = (fl_owner_t)filp;
	nfs_init_lock_context(&ctx->lock_context);
	ctx->lock_context.open_context = ctx;
	INIT_LIST_HEAD(&ctx->list);
	ctx->mdsthreshold = NULL;
	return ctx;
}
EXPORT_SYMBOL_GPL(alloc_nfs_open_context);

struct nfs_open_context *get_nfs_open_context(struct nfs_open_context *ctx)
{
	if (ctx != NULL && refcount_inc_not_zero(&ctx->lock_context.count))
		return ctx;
	return NULL;
}
EXPORT_SYMBOL_GPL(get_nfs_open_context);

static void __put_nfs_open_context(struct nfs_open_context *ctx, int is_sync)
{
	struct inode *inode = d_inode(ctx->dentry);
	struct super_block *sb = ctx->dentry->d_sb;

	if (!refcount_dec_and_test(&ctx->lock_context.count))
		return;
	if (!list_empty(&ctx->list)) {
		spin_lock(&inode->i_lock);
		list_del_rcu(&ctx->list);
		spin_unlock(&inode->i_lock);
	}
	if (inode != NULL)
		NFS_PROTO(inode)->close_context(ctx, is_sync);
	put_cred(ctx->cred);
	dput(ctx->dentry);
	nfs_sb_deactive(sb);
	put_rpccred(ctx->ll_cred);
	kfree(ctx->mdsthreshold);
	kfree_rcu(ctx, rcu_head);
}

void put_nfs_open_context(struct nfs_open_context *ctx)
{
	__put_nfs_open_context(ctx, 0);
}
EXPORT_SYMBOL_GPL(put_nfs_open_context);

static void put_nfs_open_context_sync(struct nfs_open_context *ctx)
{
	__put_nfs_open_context(ctx, 1);
}

/*
 * Ensure that mmap has a recent RPC credential for use when writing out
 * shared pages
 */
void nfs_inode_attach_open_context(struct nfs_open_context *ctx)
{
	struct inode *inode = d_inode(ctx->dentry);
	struct nfs_inode *nfsi = NFS_I(inode);

	spin_lock(&inode->i_lock);
	if (list_empty(&nfsi->open_files) &&
	    (nfsi->cache_validity & NFS_INO_DATA_INVAL_DEFER))
		nfsi->cache_validity |= NFS_INO_INVALID_DATA |
			NFS_INO_REVAL_FORCED;
	list_add_tail_rcu(&ctx->list, &nfsi->open_files);
	spin_unlock(&inode->i_lock);
}
EXPORT_SYMBOL_GPL(nfs_inode_attach_open_context);

void nfs_file_set_open_context(struct file *filp, struct nfs_open_context *ctx)
{
	filp->private_data = get_nfs_open_context(ctx);
	if (list_empty(&ctx->list))
		nfs_inode_attach_open_context(ctx);
}
EXPORT_SYMBOL_GPL(nfs_file_set_open_context);

/*
 * Given an inode, search for an open context with the desired characteristics
 */
struct nfs_open_context *nfs_find_open_context(struct inode *inode, const struct cred *cred, fmode_t mode)
{
	struct nfs_inode *nfsi = NFS_I(inode);
	struct nfs_open_context *pos, *ctx = NULL;

	rcu_read_lock();
	list_for_each_entry_rcu(pos, &nfsi->open_files, list) {
		if (cred != NULL && cred_fscmp(pos->cred, cred) != 0)
			continue;
		if ((pos->mode & (FMODE_READ|FMODE_WRITE)) != mode)
			continue;
		ctx = get_nfs_open_context(pos);
		if (ctx)
			break;
	}
	rcu_read_unlock();
	return ctx;
}

void nfs_file_clear_open_context(struct file *filp)
{
	struct nfs_open_context *ctx = nfs_file_open_context(filp);

	if (ctx) {
		struct inode *inode = d_inode(ctx->dentry);

		/*
		 * We fatal error on write before. Try to writeback
		 * every page again.
		 */
		if (ctx->error < 0)
			invalidate_inode_pages2(inode->i_mapping);
		filp->private_data = NULL;
		put_nfs_open_context_sync(ctx);
	}
}

/*
 * These allocate and release file read/write context information.
 */
int nfs_open(struct inode *inode, struct file *filp)
{
	struct nfs_open_context *ctx;

	ctx = alloc_nfs_open_context(file_dentry(filp), filp->f_mode, filp);
	if (IS_ERR(ctx))
		return PTR_ERR(ctx);
	nfs_file_set_open_context(filp, ctx);
	put_nfs_open_context(ctx);
	nfs_fscache_open_file(inode, filp);
	return 0;
}
EXPORT_SYMBOL_GPL(nfs_open);

/*
 * This function is called whenever some part of NFS notices that
 * the cached attributes have to be refreshed.
 */
int
__nfs_revalidate_inode(struct nfs_server *server, struct inode *inode)
{
	int		 status = -ESTALE;
	struct nfs4_label *label = NULL;
	struct nfs_fattr *fattr = NULL;
	struct nfs_inode *nfsi = NFS_I(inode);

	dfprintk(PAGECACHE, "NFS: revalidating (%s/%Lu)\n",
		inode->i_sb->s_id, (unsigned long long)NFS_FILEID(inode));

	trace_nfs_revalidate_inode_enter(inode);

	if (is_bad_inode(inode))
		goto out;
	if (NFS_STALE(inode))
		goto out;

	/* pNFS: Attributes aren't updated until we layoutcommit */
	if (S_ISREG(inode->i_mode)) {
		status = pnfs_sync_inode(inode, false);
		if (status)
			goto out;
	}

	status = -ENOMEM;
	fattr = nfs_alloc_fattr();
	if (fattr == NULL)
		goto out;

	nfs_inc_stats(inode, NFSIOS_INODEREVALIDATE);

	label = nfs4_label_alloc(NFS_SERVER(inode), GFP_KERNEL);
	if (IS_ERR(label)) {
		status = PTR_ERR(label);
		goto out;
	}

	status = NFS_PROTO(inode)->getattr(server, NFS_FH(inode), fattr,
			label, inode);
	if (status != 0) {
		dfprintk(PAGECACHE, "nfs_revalidate_inode: (%s/%Lu) getattr failed, error=%d\n",
			 inode->i_sb->s_id,
			 (unsigned long long)NFS_FILEID(inode), status);
		switch (status) {
		case -ETIMEDOUT:
			/* A soft timeout occurred. Use cached information? */
			if (server->flags & NFS_MOUNT_SOFTREVAL)
				status = 0;
			break;
		case -ESTALE:
<<<<<<< HEAD
			nfs_zap_caches(inode);
=======
>>>>>>> 04d5ce62
			if (!S_ISDIR(inode->i_mode))
				nfs_set_inode_stale(inode);
			else
				nfs_zap_caches(inode);
		}
		goto err_out;
	}

	status = nfs_refresh_inode(inode, fattr);
	if (status) {
		dfprintk(PAGECACHE, "nfs_revalidate_inode: (%s/%Lu) refresh failed, error=%d\n",
			 inode->i_sb->s_id,
			 (unsigned long long)NFS_FILEID(inode), status);
		goto err_out;
	}

	if (nfsi->cache_validity & NFS_INO_INVALID_ACL)
		nfs_zap_acl_cache(inode);

	nfs_setsecurity(inode, fattr, label);

	dfprintk(PAGECACHE, "NFS: (%s/%Lu) revalidation complete\n",
		inode->i_sb->s_id,
		(unsigned long long)NFS_FILEID(inode));

err_out:
	nfs4_label_free(label);
out:
	nfs_free_fattr(fattr);
	trace_nfs_revalidate_inode_exit(inode, status);
	return status;
}

int nfs_attribute_cache_expired(struct inode *inode)
{
	if (nfs_have_delegated_attributes(inode))
		return 0;
	return nfs_attribute_timeout(inode);
}

/**
 * nfs_revalidate_inode - Revalidate the inode attributes
 * @server: pointer to nfs_server struct
 * @inode: pointer to inode struct
 *
 * Updates inode attribute information by retrieving the data from the server.
 */
int nfs_revalidate_inode(struct nfs_server *server, struct inode *inode)
{
	if (!nfs_need_revalidate_inode(inode))
		return NFS_STALE(inode) ? -ESTALE : 0;
	return __nfs_revalidate_inode(server, inode);
}
EXPORT_SYMBOL_GPL(nfs_revalidate_inode);

static int nfs_invalidate_mapping(struct inode *inode, struct address_space *mapping)
{
	struct nfs_inode *nfsi = NFS_I(inode);
	int ret;

	if (mapping->nrpages != 0) {
		if (S_ISREG(inode->i_mode)) {
			ret = nfs_sync_mapping(mapping);
			if (ret < 0)
				return ret;
		}
		ret = invalidate_inode_pages2(mapping);
		if (ret < 0)
			return ret;
	}
	if (S_ISDIR(inode->i_mode)) {
		spin_lock(&inode->i_lock);
		memset(nfsi->cookieverf, 0, sizeof(nfsi->cookieverf));
		spin_unlock(&inode->i_lock);
	}
	nfs_inc_stats(inode, NFSIOS_DATAINVALIDATE);
	nfs_fscache_wait_on_invalidate(inode);

	dfprintk(PAGECACHE, "NFS: (%s/%Lu) data cache invalidated\n",
			inode->i_sb->s_id,
			(unsigned long long)NFS_FILEID(inode));
	return 0;
}

bool nfs_mapping_need_revalidate_inode(struct inode *inode)
{
	return nfs_check_cache_invalid(inode, NFS_INO_REVAL_PAGECACHE) ||
		NFS_STALE(inode);
}

int nfs_revalidate_mapping_rcu(struct inode *inode)
{
	struct nfs_inode *nfsi = NFS_I(inode);
	unsigned long *bitlock = &nfsi->flags;
	int ret = 0;

	if (IS_SWAPFILE(inode))
		goto out;
	if (nfs_mapping_need_revalidate_inode(inode)) {
		ret = -ECHILD;
		goto out;
	}
	spin_lock(&inode->i_lock);
	if (test_bit(NFS_INO_INVALIDATING, bitlock) ||
	    (nfsi->cache_validity & NFS_INO_INVALID_DATA))
		ret = -ECHILD;
	spin_unlock(&inode->i_lock);
out:
	return ret;
}

/**
 * nfs_revalidate_mapping - Revalidate the pagecache
 * @inode: pointer to host inode
 * @mapping: pointer to mapping
 */
int nfs_revalidate_mapping(struct inode *inode,
		struct address_space *mapping)
{
	struct nfs_inode *nfsi = NFS_I(inode);
	unsigned long *bitlock = &nfsi->flags;
	int ret = 0;

	/* swapfiles are not supposed to be shared. */
	if (IS_SWAPFILE(inode))
		goto out;

	if (nfs_mapping_need_revalidate_inode(inode)) {
		ret = __nfs_revalidate_inode(NFS_SERVER(inode), inode);
		if (ret < 0)
			goto out;
	}

	/*
	 * We must clear NFS_INO_INVALID_DATA first to ensure that
	 * invalidations that come in while we're shooting down the mappings
	 * are respected. But, that leaves a race window where one revalidator
	 * can clear the flag, and then another checks it before the mapping
	 * gets invalidated. Fix that by serializing access to this part of
	 * the function.
	 *
	 * At the same time, we need to allow other tasks to see whether we
	 * might be in the middle of invalidating the pages, so we only set
	 * the bit lock here if it looks like we're going to be doing that.
	 */
	for (;;) {
		ret = wait_on_bit_action(bitlock, NFS_INO_INVALIDATING,
					 nfs_wait_bit_killable, TASK_KILLABLE);
		if (ret)
			goto out;
		spin_lock(&inode->i_lock);
		if (test_bit(NFS_INO_INVALIDATING, bitlock)) {
			spin_unlock(&inode->i_lock);
			continue;
		}
		if (nfsi->cache_validity & NFS_INO_INVALID_DATA)
			break;
		spin_unlock(&inode->i_lock);
		goto out;
	}

	set_bit(NFS_INO_INVALIDATING, bitlock);
	smp_wmb();
	nfsi->cache_validity &= ~(NFS_INO_INVALID_DATA|
			NFS_INO_DATA_INVAL_DEFER);
	spin_unlock(&inode->i_lock);
	trace_nfs_invalidate_mapping_enter(inode);
	ret = nfs_invalidate_mapping(inode, mapping);
	trace_nfs_invalidate_mapping_exit(inode, ret);

	clear_bit_unlock(NFS_INO_INVALIDATING, bitlock);
	smp_mb__after_atomic();
	wake_up_bit(bitlock, NFS_INO_INVALIDATING);
out:
	return ret;
}

static bool nfs_file_has_writers(struct nfs_inode *nfsi)
{
	struct inode *inode = &nfsi->vfs_inode;

	if (!S_ISREG(inode->i_mode))
		return false;
	if (list_empty(&nfsi->open_files))
		return false;
	return inode_is_open_for_write(inode);
}

static bool nfs_file_has_buffered_writers(struct nfs_inode *nfsi)
{
	return nfs_file_has_writers(nfsi) && nfs_file_io_is_buffered(nfsi);
}

static void nfs_wcc_update_inode(struct inode *inode, struct nfs_fattr *fattr)
{
	struct timespec64 ts;

	if ((fattr->valid & NFS_ATTR_FATTR_PRECHANGE)
			&& (fattr->valid & NFS_ATTR_FATTR_CHANGE)
			&& inode_eq_iversion_raw(inode, fattr->pre_change_attr)) {
		inode_set_iversion_raw(inode, fattr->change_attr);
		if (S_ISDIR(inode->i_mode))
			nfs_set_cache_invalid(inode, NFS_INO_INVALID_DATA);
	}
	/* If we have atomic WCC data, we may update some attributes */
	ts = inode->i_ctime;
	if ((fattr->valid & NFS_ATTR_FATTR_PRECTIME)
			&& (fattr->valid & NFS_ATTR_FATTR_CTIME)
			&& timespec64_equal(&ts, &fattr->pre_ctime)) {
		inode->i_ctime = fattr->ctime;
	}

	ts = inode->i_mtime;
	if ((fattr->valid & NFS_ATTR_FATTR_PREMTIME)
			&& (fattr->valid & NFS_ATTR_FATTR_MTIME)
			&& timespec64_equal(&ts, &fattr->pre_mtime)) {
		inode->i_mtime = fattr->mtime;
		if (S_ISDIR(inode->i_mode))
			nfs_set_cache_invalid(inode, NFS_INO_INVALID_DATA);
	}
	if ((fattr->valid & NFS_ATTR_FATTR_PRESIZE)
			&& (fattr->valid & NFS_ATTR_FATTR_SIZE)
			&& i_size_read(inode) == nfs_size_to_loff_t(fattr->pre_size)
			&& !nfs_have_writebacks(inode)) {
		i_size_write(inode, nfs_size_to_loff_t(fattr->size));
	}
}

/**
 * nfs_check_inode_attributes - verify consistency of the inode attribute cache
 * @inode: pointer to inode
 * @fattr: updated attributes
 *
 * Verifies the attribute cache. If we have just changed the attributes,
 * so that fattr carries weak cache consistency data, then it may
 * also update the ctime/mtime/change_attribute.
 */
static int nfs_check_inode_attributes(struct inode *inode, struct nfs_fattr *fattr)
{
	struct nfs_inode *nfsi = NFS_I(inode);
	loff_t cur_size, new_isize;
	unsigned long invalid = 0;
	struct timespec64 ts;

	if (NFS_PROTO(inode)->have_delegation(inode, FMODE_READ))
		return 0;

	if (!(fattr->valid & NFS_ATTR_FATTR_FILEID)) {
		/* Only a mounted-on-fileid? Just exit */
		if (fattr->valid & NFS_ATTR_FATTR_MOUNTED_ON_FILEID)
			return 0;
	/* Has the inode gone and changed behind our back? */
	} else if (nfsi->fileid != fattr->fileid) {
		/* Is this perhaps the mounted-on fileid? */
		if ((fattr->valid & NFS_ATTR_FATTR_MOUNTED_ON_FILEID) &&
		    nfsi->fileid == fattr->mounted_on_fileid)
			return 0;
		return -ESTALE;
	}
	if ((fattr->valid & NFS_ATTR_FATTR_TYPE) && (inode->i_mode & S_IFMT) != (fattr->mode & S_IFMT))
		return -ESTALE;


	if (!nfs_file_has_buffered_writers(nfsi)) {
		/* Verify a few of the more important attributes */
		if ((fattr->valid & NFS_ATTR_FATTR_CHANGE) != 0 && !inode_eq_iversion_raw(inode, fattr->change_attr))
			invalid |= NFS_INO_INVALID_CHANGE
				| NFS_INO_REVAL_PAGECACHE;

		ts = inode->i_mtime;
		if ((fattr->valid & NFS_ATTR_FATTR_MTIME) && !timespec64_equal(&ts, &fattr->mtime))
			invalid |= NFS_INO_INVALID_MTIME;

		ts = inode->i_ctime;
		if ((fattr->valid & NFS_ATTR_FATTR_CTIME) && !timespec64_equal(&ts, &fattr->ctime))
			invalid |= NFS_INO_INVALID_CTIME;

		if (fattr->valid & NFS_ATTR_FATTR_SIZE) {
			cur_size = i_size_read(inode);
			new_isize = nfs_size_to_loff_t(fattr->size);
			if (cur_size != new_isize)
				invalid |= NFS_INO_INVALID_SIZE
					| NFS_INO_REVAL_PAGECACHE;
		}
	}

	/* Have any file permissions changed? */
	if ((fattr->valid & NFS_ATTR_FATTR_MODE) && (inode->i_mode & S_IALLUGO) != (fattr->mode & S_IALLUGO))
		invalid |= NFS_INO_INVALID_ACCESS
			| NFS_INO_INVALID_ACL
			| NFS_INO_INVALID_OTHER;
	if ((fattr->valid & NFS_ATTR_FATTR_OWNER) && !uid_eq(inode->i_uid, fattr->uid))
		invalid |= NFS_INO_INVALID_ACCESS
			| NFS_INO_INVALID_ACL
			| NFS_INO_INVALID_OTHER;
	if ((fattr->valid & NFS_ATTR_FATTR_GROUP) && !gid_eq(inode->i_gid, fattr->gid))
		invalid |= NFS_INO_INVALID_ACCESS
			| NFS_INO_INVALID_ACL
			| NFS_INO_INVALID_OTHER;

	/* Has the link count changed? */
	if ((fattr->valid & NFS_ATTR_FATTR_NLINK) && inode->i_nlink != fattr->nlink)
		invalid |= NFS_INO_INVALID_OTHER;

	ts = inode->i_atime;
	if ((fattr->valid & NFS_ATTR_FATTR_ATIME) && !timespec64_equal(&ts, &fattr->atime))
		invalid |= NFS_INO_INVALID_ATIME;

	if (invalid != 0)
		nfs_set_cache_invalid(inode, invalid);

	nfsi->read_cache_jiffies = fattr->time_start;
	return 0;
}

static atomic_long_t nfs_attr_generation_counter;

static unsigned long nfs_read_attr_generation_counter(void)
{
	return atomic_long_read(&nfs_attr_generation_counter);
}

unsigned long nfs_inc_attr_generation_counter(void)
{
	return atomic_long_inc_return(&nfs_attr_generation_counter);
}
EXPORT_SYMBOL_GPL(nfs_inc_attr_generation_counter);

void nfs_fattr_init(struct nfs_fattr *fattr)
{
	fattr->valid = 0;
	fattr->time_start = jiffies;
	fattr->gencount = nfs_inc_attr_generation_counter();
	fattr->owner_name = NULL;
	fattr->group_name = NULL;
}
EXPORT_SYMBOL_GPL(nfs_fattr_init);

/**
 * nfs_fattr_set_barrier
 * @fattr: attributes
 *
 * Used to set a barrier after an attribute was updated. This
 * barrier ensures that older attributes from RPC calls that may
 * have raced with our update cannot clobber these new values.
 * Note that you are still responsible for ensuring that other
 * operations which change the attribute on the server do not
 * collide.
 */
void nfs_fattr_set_barrier(struct nfs_fattr *fattr)
{
	fattr->gencount = nfs_inc_attr_generation_counter();
}

struct nfs_fattr *nfs_alloc_fattr(void)
{
	struct nfs_fattr *fattr;

	fattr = kmalloc(sizeof(*fattr), GFP_NOFS);
	if (fattr != NULL)
		nfs_fattr_init(fattr);
	return fattr;
}
EXPORT_SYMBOL_GPL(nfs_alloc_fattr);

struct nfs_fh *nfs_alloc_fhandle(void)
{
	struct nfs_fh *fh;

	fh = kmalloc(sizeof(struct nfs_fh), GFP_NOFS);
	if (fh != NULL)
		fh->size = 0;
	return fh;
}
EXPORT_SYMBOL_GPL(nfs_alloc_fhandle);

#ifdef NFS_DEBUG
/*
 * _nfs_display_fhandle_hash - calculate the crc32 hash for the filehandle
 *                             in the same way that wireshark does
 *
 * @fh: file handle
 *
 * For debugging only.
 */
u32 _nfs_display_fhandle_hash(const struct nfs_fh *fh)
{
	/* wireshark uses 32-bit AUTODIN crc and does a bitwise
	 * not on the result */
	return nfs_fhandle_hash(fh);
}
EXPORT_SYMBOL_GPL(_nfs_display_fhandle_hash);

/*
 * _nfs_display_fhandle - display an NFS file handle on the console
 *
 * @fh: file handle to display
 * @caption: display caption
 *
 * For debugging only.
 */
void _nfs_display_fhandle(const struct nfs_fh *fh, const char *caption)
{
	unsigned short i;

	if (fh == NULL || fh->size == 0) {
		printk(KERN_DEFAULT "%s at %p is empty\n", caption, fh);
		return;
	}

	printk(KERN_DEFAULT "%s at %p is %u bytes, crc: 0x%08x:\n",
	       caption, fh, fh->size, _nfs_display_fhandle_hash(fh));
	for (i = 0; i < fh->size; i += 16) {
		__be32 *pos = (__be32 *)&fh->data[i];

		switch ((fh->size - i - 1) >> 2) {
		case 0:
			printk(KERN_DEFAULT " %08x\n",
				be32_to_cpup(pos));
			break;
		case 1:
			printk(KERN_DEFAULT " %08x %08x\n",
				be32_to_cpup(pos), be32_to_cpup(pos + 1));
			break;
		case 2:
			printk(KERN_DEFAULT " %08x %08x %08x\n",
				be32_to_cpup(pos), be32_to_cpup(pos + 1),
				be32_to_cpup(pos + 2));
			break;
		default:
			printk(KERN_DEFAULT " %08x %08x %08x %08x\n",
				be32_to_cpup(pos), be32_to_cpup(pos + 1),
				be32_to_cpup(pos + 2), be32_to_cpup(pos + 3));
		}
	}
}
EXPORT_SYMBOL_GPL(_nfs_display_fhandle);
#endif

/**
 * nfs_inode_attrs_need_update - check if the inode attributes need updating
 * @inode: pointer to inode
 * @fattr: attributes
 *
 * Attempt to divine whether or not an RPC call reply carrying stale
 * attributes got scheduled after another call carrying updated ones.
 *
 * To do so, the function first assumes that a more recent ctime means
 * that the attributes in fattr are newer, however it also attempt to
 * catch the case where ctime either didn't change, or went backwards
 * (if someone reset the clock on the server) by looking at whether
 * or not this RPC call was started after the inode was last updated.
 * Note also the check for wraparound of 'attr_gencount'
 *
 * The function returns 'true' if it thinks the attributes in 'fattr' are
 * more recent than the ones cached in the inode.
 *
 */
static int nfs_inode_attrs_need_update(const struct inode *inode, const struct nfs_fattr *fattr)
{
	const struct nfs_inode *nfsi = NFS_I(inode);

	return ((long)fattr->gencount - (long)nfsi->attr_gencount) > 0 ||
		((long)nfsi->attr_gencount - (long)nfs_read_attr_generation_counter() > 0);
}

static int nfs_refresh_inode_locked(struct inode *inode, struct nfs_fattr *fattr)
{
	int ret;

	trace_nfs_refresh_inode_enter(inode);

	if (nfs_inode_attrs_need_update(inode, fattr))
		ret = nfs_update_inode(inode, fattr);
	else
		ret = nfs_check_inode_attributes(inode, fattr);

	trace_nfs_refresh_inode_exit(inode, ret);
	return ret;
}

/**
 * nfs_refresh_inode - try to update the inode attribute cache
 * @inode: pointer to inode
 * @fattr: updated attributes
 *
 * Check that an RPC call that returned attributes has not overlapped with
 * other recent updates of the inode metadata, then decide whether it is
 * safe to do a full update of the inode attributes, or whether just to
 * call nfs_check_inode_attributes.
 */
int nfs_refresh_inode(struct inode *inode, struct nfs_fattr *fattr)
{
	int status;

	if ((fattr->valid & NFS_ATTR_FATTR) == 0)
		return 0;
	spin_lock(&inode->i_lock);
	status = nfs_refresh_inode_locked(inode, fattr);
	spin_unlock(&inode->i_lock);

	return status;
}
EXPORT_SYMBOL_GPL(nfs_refresh_inode);

static int nfs_post_op_update_inode_locked(struct inode *inode,
		struct nfs_fattr *fattr, unsigned int invalid)
{
	if (S_ISDIR(inode->i_mode))
		invalid |= NFS_INO_INVALID_DATA;
	nfs_set_cache_invalid(inode, invalid);
	if ((fattr->valid & NFS_ATTR_FATTR) == 0)
		return 0;
	return nfs_refresh_inode_locked(inode, fattr);
}

/**
 * nfs_post_op_update_inode - try to update the inode attribute cache
 * @inode: pointer to inode
 * @fattr: updated attributes
 *
 * After an operation that has changed the inode metadata, mark the
 * attribute cache as being invalid, then try to update it.
 *
 * NB: if the server didn't return any post op attributes, this
 * function will force the retrieval of attributes before the next
 * NFS request.  Thus it should be used only for operations that
 * are expected to change one or more attributes, to avoid
 * unnecessary NFS requests and trips through nfs_update_inode().
 */
int nfs_post_op_update_inode(struct inode *inode, struct nfs_fattr *fattr)
{
	int status;

	spin_lock(&inode->i_lock);
	nfs_fattr_set_barrier(fattr);
	status = nfs_post_op_update_inode_locked(inode, fattr,
			NFS_INO_INVALID_CHANGE
			| NFS_INO_INVALID_CTIME
			| NFS_INO_REVAL_FORCED);
	spin_unlock(&inode->i_lock);

	return status;
}
EXPORT_SYMBOL_GPL(nfs_post_op_update_inode);

/**
 * nfs_post_op_update_inode_force_wcc_locked - update the inode attribute cache
 * @inode: pointer to inode
 * @fattr: updated attributes
 *
 * After an operation that has changed the inode metadata, mark the
 * attribute cache as being invalid, then try to update it. Fake up
 * weak cache consistency data, if none exist.
 *
 * This function is mainly designed to be used by the ->write_done() functions.
 */
int nfs_post_op_update_inode_force_wcc_locked(struct inode *inode, struct nfs_fattr *fattr)
{
	int status;

	/* Don't do a WCC update if these attributes are already stale */
	if ((fattr->valid & NFS_ATTR_FATTR) == 0 ||
			!nfs_inode_attrs_need_update(inode, fattr)) {
		fattr->valid &= ~(NFS_ATTR_FATTR_PRECHANGE
				| NFS_ATTR_FATTR_PRESIZE
				| NFS_ATTR_FATTR_PREMTIME
				| NFS_ATTR_FATTR_PRECTIME);
		goto out_noforce;
	}
	if ((fattr->valid & NFS_ATTR_FATTR_CHANGE) != 0 &&
			(fattr->valid & NFS_ATTR_FATTR_PRECHANGE) == 0) {
		fattr->pre_change_attr = inode_peek_iversion_raw(inode);
		fattr->valid |= NFS_ATTR_FATTR_PRECHANGE;
	}
	if ((fattr->valid & NFS_ATTR_FATTR_CTIME) != 0 &&
			(fattr->valid & NFS_ATTR_FATTR_PRECTIME) == 0) {
		fattr->pre_ctime = inode->i_ctime;
		fattr->valid |= NFS_ATTR_FATTR_PRECTIME;
	}
	if ((fattr->valid & NFS_ATTR_FATTR_MTIME) != 0 &&
			(fattr->valid & NFS_ATTR_FATTR_PREMTIME) == 0) {
		fattr->pre_mtime = inode->i_mtime;
		fattr->valid |= NFS_ATTR_FATTR_PREMTIME;
	}
	if ((fattr->valid & NFS_ATTR_FATTR_SIZE) != 0 &&
			(fattr->valid & NFS_ATTR_FATTR_PRESIZE) == 0) {
		fattr->pre_size = i_size_read(inode);
		fattr->valid |= NFS_ATTR_FATTR_PRESIZE;
	}
out_noforce:
	status = nfs_post_op_update_inode_locked(inode, fattr,
			NFS_INO_INVALID_CHANGE
			| NFS_INO_INVALID_CTIME
			| NFS_INO_INVALID_MTIME);
	return status;
}

/**
 * nfs_post_op_update_inode_force_wcc - try to update the inode attribute cache
 * @inode: pointer to inode
 * @fattr: updated attributes
 *
 * After an operation that has changed the inode metadata, mark the
 * attribute cache as being invalid, then try to update it. Fake up
 * weak cache consistency data, if none exist.
 *
 * This function is mainly designed to be used by the ->write_done() functions.
 */
int nfs_post_op_update_inode_force_wcc(struct inode *inode, struct nfs_fattr *fattr)
{
	int status;

	spin_lock(&inode->i_lock);
	nfs_fattr_set_barrier(fattr);
	status = nfs_post_op_update_inode_force_wcc_locked(inode, fattr);
	spin_unlock(&inode->i_lock);
	return status;
}
EXPORT_SYMBOL_GPL(nfs_post_op_update_inode_force_wcc);


/*
 * Many nfs protocol calls return the new file attributes after
 * an operation.  Here we update the inode to reflect the state
 * of the server's inode.
 *
 * This is a bit tricky because we have to make sure all dirty pages
 * have been sent off to the server before calling invalidate_inode_pages.
 * To make sure no other process adds more write requests while we try
 * our best to flush them, we make them sleep during the attribute refresh.
 *
 * A very similar scenario holds for the dir cache.
 */
static int nfs_update_inode(struct inode *inode, struct nfs_fattr *fattr)
{
	struct nfs_server *server;
	struct nfs_inode *nfsi = NFS_I(inode);
	loff_t cur_isize, new_isize;
	unsigned long invalid = 0;
	unsigned long now = jiffies;
	unsigned long save_cache_validity;
	bool have_writers = nfs_file_has_buffered_writers(nfsi);
	bool cache_revalidated = true;
	bool attr_changed = false;
	bool have_delegation;

	dfprintk(VFS, "NFS: %s(%s/%lu fh_crc=0x%08x ct=%d info=0x%x)\n",
			__func__, inode->i_sb->s_id, inode->i_ino,
			nfs_display_fhandle_hash(NFS_FH(inode)),
			atomic_read(&inode->i_count), fattr->valid);

	if (!(fattr->valid & NFS_ATTR_FATTR_FILEID)) {
		/* Only a mounted-on-fileid? Just exit */
		if (fattr->valid & NFS_ATTR_FATTR_MOUNTED_ON_FILEID)
			return 0;
	/* Has the inode gone and changed behind our back? */
	} else if (nfsi->fileid != fattr->fileid) {
		/* Is this perhaps the mounted-on fileid? */
		if ((fattr->valid & NFS_ATTR_FATTR_MOUNTED_ON_FILEID) &&
		    nfsi->fileid == fattr->mounted_on_fileid)
			return 0;
		printk(KERN_ERR "NFS: server %s error: fileid changed\n"
			"fsid %s: expected fileid 0x%Lx, got 0x%Lx\n",
			NFS_SERVER(inode)->nfs_client->cl_hostname,
			inode->i_sb->s_id, (long long)nfsi->fileid,
			(long long)fattr->fileid);
		goto out_err;
	}

	/*
	 * Make sure the inode's type hasn't changed.
	 */
	if ((fattr->valid & NFS_ATTR_FATTR_TYPE) && (inode->i_mode & S_IFMT) != (fattr->mode & S_IFMT)) {
		/*
		* Big trouble! The inode has become a different object.
		*/
		printk(KERN_DEBUG "NFS: %s: inode %lu mode changed, %07o to %07o\n",
				__func__, inode->i_ino, inode->i_mode, fattr->mode);
		goto out_err;
	}

	server = NFS_SERVER(inode);
	/* Update the fsid? */
	if (S_ISDIR(inode->i_mode) && (fattr->valid & NFS_ATTR_FATTR_FSID) &&
			!nfs_fsid_equal(&server->fsid, &fattr->fsid) &&
			!IS_AUTOMOUNT(inode))
		server->fsid = fattr->fsid;

	/* Save the delegation state before clearing cache_validity */
	have_delegation = nfs_have_delegated_attributes(inode);

	/*
	 * Update the read time so we don't revalidate too often.
	 */
	nfsi->read_cache_jiffies = fattr->time_start;

	save_cache_validity = nfsi->cache_validity;
	nfsi->cache_validity &= ~(NFS_INO_INVALID_ATTR
			| NFS_INO_INVALID_ATIME
			| NFS_INO_REVAL_FORCED
			| NFS_INO_REVAL_PAGECACHE);

	/* Do atomic weak cache consistency updates */
	nfs_wcc_update_inode(inode, fattr);

	if (pnfs_layoutcommit_outstanding(inode)) {
		nfsi->cache_validity |= save_cache_validity & NFS_INO_INVALID_ATTR;
		cache_revalidated = false;
	}

	/* More cache consistency checks */
	if (fattr->valid & NFS_ATTR_FATTR_CHANGE) {
		if (!inode_eq_iversion_raw(inode, fattr->change_attr)) {
			/* Could it be a race with writeback? */
			if (!(have_writers || have_delegation)) {
				invalid |= NFS_INO_INVALID_DATA
					| NFS_INO_INVALID_ACCESS
					| NFS_INO_INVALID_ACL;
				/* Force revalidate of all attributes */
				save_cache_validity |= NFS_INO_INVALID_CTIME
					| NFS_INO_INVALID_MTIME
					| NFS_INO_INVALID_SIZE
					| NFS_INO_INVALID_OTHER;
				if (S_ISDIR(inode->i_mode))
					nfs_force_lookup_revalidate(inode);
				dprintk("NFS: change_attr change on server for file %s/%ld\n",
						inode->i_sb->s_id,
						inode->i_ino);
			} else if (!have_delegation)
				nfsi->cache_validity |= NFS_INO_DATA_INVAL_DEFER;
			inode_set_iversion_raw(inode, fattr->change_attr);
			attr_changed = true;
		}
	} else {
		nfsi->cache_validity |= save_cache_validity &
				(NFS_INO_INVALID_CHANGE
				| NFS_INO_REVAL_PAGECACHE
				| NFS_INO_REVAL_FORCED);
		cache_revalidated = false;
	}

	if (fattr->valid & NFS_ATTR_FATTR_MTIME) {
		inode->i_mtime = fattr->mtime;
	} else if (server->caps & NFS_CAP_MTIME) {
		nfsi->cache_validity |= save_cache_validity &
				(NFS_INO_INVALID_MTIME
				| NFS_INO_REVAL_FORCED);
		cache_revalidated = false;
	}

	if (fattr->valid & NFS_ATTR_FATTR_CTIME) {
		inode->i_ctime = fattr->ctime;
	} else if (server->caps & NFS_CAP_CTIME) {
		nfsi->cache_validity |= save_cache_validity &
				(NFS_INO_INVALID_CTIME
				| NFS_INO_REVAL_FORCED);
		cache_revalidated = false;
	}

	/* Check if our cached file size is stale */
	if (fattr->valid & NFS_ATTR_FATTR_SIZE) {
		new_isize = nfs_size_to_loff_t(fattr->size);
		cur_isize = i_size_read(inode);
		if (new_isize != cur_isize && !have_delegation) {
			/* Do we perhaps have any outstanding writes, or has
			 * the file grown beyond our last write? */
			if (!nfs_have_writebacks(inode) || new_isize > cur_isize) {
				i_size_write(inode, new_isize);
				if (!have_writers)
					invalid |= NFS_INO_INVALID_DATA;
				attr_changed = true;
			}
			dprintk("NFS: isize change on server for file %s/%ld "
					"(%Ld to %Ld)\n",
					inode->i_sb->s_id,
					inode->i_ino,
					(long long)cur_isize,
					(long long)new_isize);
		}
	} else {
		nfsi->cache_validity |= save_cache_validity &
				(NFS_INO_INVALID_SIZE
				| NFS_INO_REVAL_PAGECACHE
				| NFS_INO_REVAL_FORCED);
		cache_revalidated = false;
	}


	if (fattr->valid & NFS_ATTR_FATTR_ATIME)
		inode->i_atime = fattr->atime;
	else if (server->caps & NFS_CAP_ATIME) {
		nfsi->cache_validity |= save_cache_validity &
				(NFS_INO_INVALID_ATIME
				| NFS_INO_REVAL_FORCED);
		cache_revalidated = false;
	}

	if (fattr->valid & NFS_ATTR_FATTR_MODE) {
		if ((inode->i_mode & S_IALLUGO) != (fattr->mode & S_IALLUGO)) {
			umode_t newmode = inode->i_mode & S_IFMT;
			newmode |= fattr->mode & S_IALLUGO;
			inode->i_mode = newmode;
			invalid |= NFS_INO_INVALID_ACCESS
				| NFS_INO_INVALID_ACL;
			attr_changed = true;
		}
	} else if (server->caps & NFS_CAP_MODE) {
		nfsi->cache_validity |= save_cache_validity &
				(NFS_INO_INVALID_OTHER
				| NFS_INO_REVAL_FORCED);
		cache_revalidated = false;
	}

	if (fattr->valid & NFS_ATTR_FATTR_OWNER) {
		if (!uid_eq(inode->i_uid, fattr->uid)) {
			invalid |= NFS_INO_INVALID_ACCESS
				| NFS_INO_INVALID_ACL;
			inode->i_uid = fattr->uid;
			attr_changed = true;
		}
	} else if (server->caps & NFS_CAP_OWNER) {
		nfsi->cache_validity |= save_cache_validity &
				(NFS_INO_INVALID_OTHER
				| NFS_INO_REVAL_FORCED);
		cache_revalidated = false;
	}

	if (fattr->valid & NFS_ATTR_FATTR_GROUP) {
		if (!gid_eq(inode->i_gid, fattr->gid)) {
			invalid |= NFS_INO_INVALID_ACCESS
				| NFS_INO_INVALID_ACL;
			inode->i_gid = fattr->gid;
			attr_changed = true;
		}
	} else if (server->caps & NFS_CAP_OWNER_GROUP) {
		nfsi->cache_validity |= save_cache_validity &
				(NFS_INO_INVALID_OTHER
				| NFS_INO_REVAL_FORCED);
		cache_revalidated = false;
	}

	if (fattr->valid & NFS_ATTR_FATTR_NLINK) {
		if (inode->i_nlink != fattr->nlink) {
			if (S_ISDIR(inode->i_mode))
				invalid |= NFS_INO_INVALID_DATA;
			set_nlink(inode, fattr->nlink);
			attr_changed = true;
		}
	} else if (server->caps & NFS_CAP_NLINK) {
		nfsi->cache_validity |= save_cache_validity &
				(NFS_INO_INVALID_OTHER
				| NFS_INO_REVAL_FORCED);
		cache_revalidated = false;
	}

	if (fattr->valid & NFS_ATTR_FATTR_SPACE_USED) {
		/*
		 * report the blocks in 512byte units
		 */
		inode->i_blocks = nfs_calc_block_size(fattr->du.nfs3.used);
	} else if (fattr->valid & NFS_ATTR_FATTR_BLOCKS_USED)
		inode->i_blocks = fattr->du.nfs2.blocks;
	else
		cache_revalidated = false;

	/* Update attrtimeo value if we're out of the unstable period */
	if (attr_changed) {
		invalid &= ~NFS_INO_INVALID_ATTR;
		nfs_inc_stats(inode, NFSIOS_ATTRINVALIDATE);
		nfsi->attrtimeo = NFS_MINATTRTIMEO(inode);
		nfsi->attrtimeo_timestamp = now;
		/* Set barrier to be more recent than all outstanding updates */
		nfsi->attr_gencount = nfs_inc_attr_generation_counter();
	} else {
		if (cache_revalidated) {
			if (!time_in_range_open(now, nfsi->attrtimeo_timestamp,
				nfsi->attrtimeo_timestamp + nfsi->attrtimeo)) {
				nfsi->attrtimeo <<= 1;
				if (nfsi->attrtimeo > NFS_MAXATTRTIMEO(inode))
					nfsi->attrtimeo = NFS_MAXATTRTIMEO(inode);
			}
			nfsi->attrtimeo_timestamp = now;
		}
		/* Set the barrier to be more recent than this fattr */
		if ((long)fattr->gencount - (long)nfsi->attr_gencount > 0)
			nfsi->attr_gencount = fattr->gencount;
	}

	/* Don't invalidate the data if we were to blame */
	if (!(S_ISREG(inode->i_mode) || S_ISDIR(inode->i_mode)
				|| S_ISLNK(inode->i_mode)))
		invalid &= ~NFS_INO_INVALID_DATA;
	nfs_set_cache_invalid(inode, invalid);

	return 0;
 out_err:
	/*
	 * No need to worry about unhashing the dentry, as the
	 * lookup validation will know that the inode is bad.
	 * (But we fall through to invalidate the caches.)
	 */
	nfs_set_inode_stale_locked(inode);
	return -ESTALE;
}

struct inode *nfs_alloc_inode(struct super_block *sb)
{
	struct nfs_inode *nfsi;
	nfsi = kmem_cache_alloc(nfs_inode_cachep, GFP_KERNEL);
	if (!nfsi)
		return NULL;
	nfsi->flags = 0UL;
	nfsi->cache_validity = 0UL;
#if IS_ENABLED(CONFIG_NFS_V4)
	nfsi->nfs4_acl = NULL;
#endif /* CONFIG_NFS_V4 */
	return &nfsi->vfs_inode;
}
EXPORT_SYMBOL_GPL(nfs_alloc_inode);

void nfs_free_inode(struct inode *inode)
{
	kmem_cache_free(nfs_inode_cachep, NFS_I(inode));
}
EXPORT_SYMBOL_GPL(nfs_free_inode);

static inline void nfs4_init_once(struct nfs_inode *nfsi)
{
#if IS_ENABLED(CONFIG_NFS_V4)
	INIT_LIST_HEAD(&nfsi->open_states);
	nfsi->delegation = NULL;
	init_rwsem(&nfsi->rwsem);
	nfsi->layout = NULL;
#endif
}

static void init_once(void *foo)
{
	struct nfs_inode *nfsi = (struct nfs_inode *) foo;

	inode_init_once(&nfsi->vfs_inode);
	INIT_LIST_HEAD(&nfsi->open_files);
	INIT_LIST_HEAD(&nfsi->access_cache_entry_lru);
	INIT_LIST_HEAD(&nfsi->access_cache_inode_lru);
	INIT_LIST_HEAD(&nfsi->commit_info.list);
	atomic_long_set(&nfsi->nrequests, 0);
	atomic_long_set(&nfsi->commit_info.ncommit, 0);
	atomic_set(&nfsi->commit_info.rpcs_out, 0);
	init_rwsem(&nfsi->rmdir_sem);
	mutex_init(&nfsi->commit_mutex);
	nfs4_init_once(nfsi);
	nfsi->cache_change_attribute = 0;
}

static int __init nfs_init_inodecache(void)
{
	nfs_inode_cachep = kmem_cache_create("nfs_inode_cache",
					     sizeof(struct nfs_inode),
					     0, (SLAB_RECLAIM_ACCOUNT|
						SLAB_MEM_SPREAD|SLAB_ACCOUNT),
					     init_once);
	if (nfs_inode_cachep == NULL)
		return -ENOMEM;

	return 0;
}

static void nfs_destroy_inodecache(void)
{
	/*
	 * Make sure all delayed rcu free inodes are flushed before we
	 * destroy cache.
	 */
	rcu_barrier();
	kmem_cache_destroy(nfs_inode_cachep);
}

struct workqueue_struct *nfsiod_workqueue;
EXPORT_SYMBOL_GPL(nfsiod_workqueue);

/*
 * start up the nfsiod workqueue
 */
static int nfsiod_start(void)
{
	struct workqueue_struct *wq;
	dprintk("RPC:       creating workqueue nfsiod\n");
	wq = alloc_workqueue("nfsiod", WQ_MEM_RECLAIM, 0);
	if (wq == NULL)
		return -ENOMEM;
	nfsiod_workqueue = wq;
	return 0;
}

/*
 * Destroy the nfsiod workqueue
 */
static void nfsiod_stop(void)
{
	struct workqueue_struct *wq;

	wq = nfsiod_workqueue;
	if (wq == NULL)
		return;
	nfsiod_workqueue = NULL;
	destroy_workqueue(wq);
}

unsigned int nfs_net_id;
EXPORT_SYMBOL_GPL(nfs_net_id);

static int nfs_net_init(struct net *net)
{
	nfs_clients_init(net);
	return nfs_fs_proc_net_init(net);
}

static void nfs_net_exit(struct net *net)
{
	nfs_fs_proc_net_exit(net);
	nfs_clients_exit(net);
}

static struct pernet_operations nfs_net_ops = {
	.init = nfs_net_init,
	.exit = nfs_net_exit,
	.id   = &nfs_net_id,
	.size = sizeof(struct nfs_net),
};

/*
 * Initialize NFS
 */
static int __init init_nfs_fs(void)
{
	int err;

	err = nfs_sysfs_init();
	if (err < 0)
		goto out10;

	err = register_pernet_subsys(&nfs_net_ops);
	if (err < 0)
		goto out9;

	err = nfs_fscache_register();
	if (err < 0)
		goto out8;

	err = nfsiod_start();
	if (err)
		goto out7;

	err = nfs_fs_proc_init();
	if (err)
		goto out6;

	err = nfs_init_nfspagecache();
	if (err)
		goto out5;

	err = nfs_init_inodecache();
	if (err)
		goto out4;

	err = nfs_init_readpagecache();
	if (err)
		goto out3;

	err = nfs_init_writepagecache();
	if (err)
		goto out2;

	err = nfs_init_directcache();
	if (err)
		goto out1;

	rpc_proc_register(&init_net, &nfs_rpcstat);

	err = register_nfs_fs();
	if (err)
		goto out0;

	return 0;
out0:
	rpc_proc_unregister(&init_net, "nfs");
	nfs_destroy_directcache();
out1:
	nfs_destroy_writepagecache();
out2:
	nfs_destroy_readpagecache();
out3:
	nfs_destroy_inodecache();
out4:
	nfs_destroy_nfspagecache();
out5:
	nfs_fs_proc_exit();
out6:
	nfsiod_stop();
out7:
	nfs_fscache_unregister();
out8:
	unregister_pernet_subsys(&nfs_net_ops);
out9:
	nfs_sysfs_exit();
out10:
	return err;
}

static void __exit exit_nfs_fs(void)
{
	nfs_destroy_directcache();
	nfs_destroy_writepagecache();
	nfs_destroy_readpagecache();
	nfs_destroy_inodecache();
	nfs_destroy_nfspagecache();
	nfs_fscache_unregister();
	unregister_pernet_subsys(&nfs_net_ops);
	rpc_proc_unregister(&init_net, "nfs");
	unregister_nfs_fs();
	nfs_fs_proc_exit();
	nfsiod_stop();
	nfs_sysfs_exit();
}

/* Not quite true; I just maintain it */
MODULE_AUTHOR("Olaf Kirch <okir@monad.swb.de>");
MODULE_LICENSE("GPL");
module_param(enable_ino64, bool, 0644);

module_init(init_nfs_fs)
module_exit(exit_nfs_fs)<|MERGE_RESOLUTION|>--- conflicted
+++ resolved
@@ -1170,10 +1170,6 @@
 				status = 0;
 			break;
 		case -ESTALE:
-<<<<<<< HEAD
-			nfs_zap_caches(inode);
-=======
->>>>>>> 04d5ce62
 			if (!S_ISDIR(inode->i_mode))
 				nfs_set_inode_stale(inode);
 			else
