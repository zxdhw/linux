--- conflicted
+++ resolved
@@ -364,11 +364,7 @@
 	wdev->wext.ie = ie;
 	wdev->wext.ie_len = ie_len;
 
-<<<<<<< HEAD
-	if (wdev->sme_state != CFG80211_SME_IDLE) {
-=======
 	if (wdev->conn) {
->>>>>>> b887664d
 		err = cfg80211_disconnect(rdev, dev,
 					  WLAN_REASON_DEAUTH_LEAVING, false);
 		if (err)
